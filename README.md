--- conflicted
+++ resolved
@@ -24,35 +24,13 @@
  2. Because SimpleNet is compiled with Java 11, you must first require its module in your `module-info.java`:
 
 ```java
-<<<<<<< HEAD
-requires SimpleNet ;
-=======
 module my.project {
     requires SimpleNet;
 }
->>>>>>> f6b3b52c
 ```
 
  3. To create a `Client`, you can use the following:
 ```java
-<<<<<<< HEAD
-// Instantiate a new Client.                                                                 
-var client = new Client()                                                                    ;
-                                                                                             
-// Attempt to connect to a server.                                                           
-client.connect("localhost", 43594)                                                           ;
-                                                                                             
-// Register one connection listener.                                                         
-client.onConnect(() ->                                                                       {
-    System.out.println(client + " has connected to the server!")                             ;
-                                                                                             
-    // Builds a packet and sends it to the server immediately.                               
-    Packet.builder().putByte(1).putInt(42).writeAndFlush(client)                             ;}
- )                                                                                           ;
-                                                                                             
-// Register one disconnection listener.                                                      
-client.onDisconnect(() -> System.out.println(client + " has disconnected from the server!")) ;
-=======
 // Instantiate a new Client.
 var client = new Client();
 
@@ -72,42 +50,11 @@
 
 // Attempt to connect to a server AFTER registering listeners.
 client.connect("localhost", 43594);
->>>>>>> f6b3b52c
 ```
 
  4. To create a `Server`, you can use the following:
 
 ```java
-<<<<<<< HEAD
-// Instantiate a new Server.                                                     
-var server = new Server()                                                        ;
-                                                                                 
-// Bind the server to an address and port.                                       
-server.bind("localhost", 43594)                                                  ;
-                                                                                 
-// Register one connection listener.                                             
-server.onConnect(client ->                                                       {
-    System.out.println(client + " has connected!")                               ;
-                                                                                 
-    /*                                                                           
-     * When 1 byte arrives from this client, switch on it.                       
-     * If the byte equals 1, then "request" 4 bytes and                          
-     * print them as an int whenever they arrive.                                
-     *                                                                           
-     * Because `readAlways` is used, the server will always                      
-     * attempt to read one byte from this client.                                
-     */                                                                          
-    client.readAlways(1, header ->                                               {
-        switch (header.get())                                                    {
-            case 1:                                                              
-                client.read(4, payload -> System.out.println(payload.getInt()))  ;}}
-                                                                                 
-     )                                                                           ;}
- )                                                                               ;
-                                                                                 
-// Register one disconnection listener.                                          
-server.onDisconnect(client -> System.out.println(client + " has disconnected!")) ;
-=======
 // Instantiate a new Server.
 var server = new Server();
 
@@ -138,7 +85,6 @@
 
 // Bind the server to an address and port AFTER registering listeners.
 server.bind("localhost", 43594);
->>>>>>> f6b3b52c
 ```
 
  5. Congratulations, you're finished!
