<<<<<<< HEAD
package simplenet                                                                                                                          ;
import java.io.IOException                                                                                                                 ;
import java.net.InetSocketAddress                                                                                                          ;
import java.net.StandardSocketOptions                                                                                                      ;
import java.nio.channels.AlreadyBoundException                                                                                             ;
import java.nio.channels.AsynchronousChannelGroup                                                                                          ;
import java.nio.channels.AsynchronousServerSocketChannel                                                                                   ;
import java.nio.channels.AsynchronousSocketChannel                                                                                         ;
import java.nio.channels.Channel                                                                                                           ;
import java.nio.channels.CompletionHandler                                                                                                 ;
import java.util.Collection                                                                                                                ;
import java.util.Collections                                                                                                               ;
import java.util.IdentityHashMap                                                                                                           ;
import java.util.List                                                                                                                      ;
import java.util.Objects                                                                                                                   ;
import java.util.Set                                                                                                                       ;
import java.util.concurrent.LinkedBlockingQueue                                                                                            ;
import java.util.concurrent.ThreadPoolExecutor                                                                                             ;
import java.util.concurrent.TimeUnit                                                                                                       ;
import java.util.function.Consumer                                                                                                         ;
import java.util.function.Predicate                                                                                                        ;
import simplenet.channel.Channeled                                                                                                         ;
import simplenet.packet.Packet                                                                                                             ;
import simplenet.receiver.Receiver                                                                                                         ;
/**                                                                                                                                        
 * The entity that all {@link Client}s will connect to.                                                                                    
 *                                                                                                                                         
 * @author Jacob G.                                                                                                                        
 * @since November 1, 2017                                                                                                                 
 */                                                                                                                                        
public final class Server extends Receiver<Consumer<Client>> implements Channeled<AsynchronousServerSocketChannel>                         {
    /**                                                                                                                                    
     * A thread-safe {@link Set} that keeps track of {@link Client}s connected to this {@link Server}.                                     
     */                                                                                                                                    
    final Set<Client> connectedClients                                                                                                     ;
    /**                                                                                                                                    
     * The backing {@link ThreadPoolExecutor} used for I/O.                                                                                
     */                                                                                                                                    
    private final ThreadPoolExecutor executor                                                                                              ;
    /**                                                                                                                                    
     * The backing {@link Channel} of this {@link Server}.                                                                                 
     */                                                                                                                                    
    private final AsynchronousServerSocketChannel channel                                                                                  ;
    /**                                                                                                                                    
     * Instantiates a new {@link Server} (with a buffer size of {@code 4,096} {@code byte}s) by attempting to open the                     
     * backing {@link AsynchronousServerSocketChannel}.                                                                                    
     *                                                                                                                                     
     * @throws IllegalStateException If multiple {@link Server} instances are created.                                                     
     * @see #Server(int)                                                                                                                   
     */                                                                                                                                    
    public Server() throws IllegalStateException                                                                                           {
        this(4_096)                                                                                                                        ;}
    /**                                                                                                                                    
     * Instantiates a new {@link Server} (with the specified buffer size) by attempting to open the backing                                
     * {@link AsynchronousServerSocketChannel}.                                                                                            
     * <br><br>                                                                                                                            
     * The number of threads used by the backing {@link ThreadPoolExecutor} is equal to the larger of {@code 1} and                        
     * {@code Runtime.getRuntime().availableProcessors() - 1}.                                                                             
     *                                                                                                                                     
     * @param bufferSize the size of the buffer, in {@code byte}s.                                                                         
     * @throws IllegalStateException If multiple {@link Server} instances are created.                                                     
     * @see #Server(int, int)                                                                                                              
     */                                                                                                                                    
    public Server(int bufferSize) throws IllegalStateException                                                                             {
        this(bufferSize, Math.max(1, Runtime.getRuntime().availableProcessors() - 1))                                                      ;}
    /**                                                                                                                                    
     * Instantiates a new {@link Server} (with the specified buffer size and number of threads) by attempting to open                      
     * the backing {@link AsynchronousServerSocketChannel}.                                                                                
     *                                                                                                                                     
     * @param bufferSize the size of the buffer, in {@code byte}s.                                                                         
     * @param numThreads the number of threads to use in the backing {@link ThreadPoolExecutor}.                                           
     * @throws IllegalStateException If multiple {@link Server} instances are created.                                                     
     */                                                                                                                                    
    public Server(int bufferSize, int numThreads) throws IllegalStateException                                                             {
        super(bufferSize)                                                                                                                  ;
        connectedClients = Collections.synchronizedSet(Collections.newSetFromMap(new IdentityHashMap<>()))                                 ;
        try                                                                                                                                {
            executor = new ThreadPoolExecutor(numThreads, numThreads, 0L, TimeUnit.MILLISECONDS, new LinkedBlockingQueue<>(), runnable ->  {
                Thread thread = new Thread(runnable)                                                                                       ;
                thread.setDaemon(false)                                                                                                    ;
                return thread                                                                                                              ;}
             )                                                                                                                             ;
            executor.prestartAllCoreThreads()                                                                                              ;
            channel = AsynchronousServerSocketChannel.open(AsynchronousChannelGroup.withThreadPool(executor))                              ;
            channel.setOption(StandardSocketOptions.SO_RCVBUF, bufferSize)                                                                 ;}
          catch (IOException e)                                                                                                            {
            throw new IllegalStateException("Unable to open the channel:", e)                                                              ;}}
    /**                                                                                                                                    
     * Attempts to bind the {@link Server} to a specific {@code address} and {@code port}.                                                 
     *                                                                                                                                     
     * @param address The IP address to bind to.                                                                                           
     * @param port    The port to bind to {@code 0 <= port <= 65535}.                                                                      
     * @throws IllegalArgumentException If {@code port} is less than 0 or greater than 65535.                                              
     * @throws AlreadyBoundException    If a server is already running on any address/port.                                                
     * @throws RuntimeException         If the server is unable to be bound to a specific address or port.                                 
     */                                                                                                                                    
    public void bind(String address, int port)                                                                                             {
        Objects.requireNonNull(address)                                                                                                    ;
        if (port < 0 || port > 65535)                                                                                                      {
            throw new IllegalArgumentException("The port must be between 0 and 65535!")                                                    ;}
        try                                                                                                                                {
            channel.bind(new InetSocketAddress(address, port))                                                                             ;
            channel.accept(null, new CompletionHandler<AsynchronousSocketChannel, Void>()                                                  {
                @Override                                                                                                                  
                public void completed(AsynchronousSocketChannel channel, Void attachment)                                                  {
                    var server = Server.this                                                                                               ;
                    var client = new Client(bufferSize, channel, server)                                                                   ;
                    connectedClients.add(client)                                                                                           ;
                    connectListeners.forEach(consumer -> consumer.accept(client))                                                          ;
                    server.channel.accept(null, this)                                                                                      ;
                    channel.read(client.getBuffer(), client, Client.Listener.SERVER_INSTANCE)                                              ;}
                @Override                                                                                                                  
                public void failed(Throwable t, Void attachment)                                                                           {}}
             )                                                                                                                             ;
            System.out.printf("Successfully bound to %s:%d!\n", address, port)                                                             ;}
          catch (AlreadyBoundException e)                                                                                                  {
            throw new IllegalStateException("This server is already bound:", e)                                                            ;}
          catch (IOException e)                                                                                                            {
            throw new IllegalStateException("Unable to bind the server:", e)                                                               ;}}
    /**                                                                                                                                    
     * Closes this {@link Server} by closing the backing {@link AsynchronousServerSocketChannel}, shutting down the                        
     * backing {@link ThreadPoolExecutor}, and clearing the {@link Set} of connected {@link Client}s.                                      
     */                                                                                                                                    
    @Override                                                                                                                              
    public void close()                                                                                                                    {
        Channeled.super.close()                                                                                                            ;
        executor.shutdownNow()                                                                                                             ;
        connectedClients.clear()                                                                                                           ;}
    /**                                                                                                                                    
     * Gets the backing {@link Channel} of this {@link Server}.                                                                            
     *                                                                                                                                     
     * @return A {@link Channel}.                                                                                                          
     */                                                                                                                                    
    @Override                                                                                                                              
    public AsynchronousServerSocketChannel getChannel()                                                                                    {
        return channel                                                                                                                     ;}
    /**                                                                                                                                    
     * Gets the number of {@link Client}s connected to this {@link Server}.                                                                
     *                                                                                                                                     
     * @return the number of connected {@link Client}s as an {@code int}.                                                                  
     */                                                                                                                                    
    public int getNumConnectedClients()                                                                                                    {
        return connectedClients.size()                                                                                                     ;}
    /**                                                                                                                                    
     * A helper method that eliminates code duplication in the {@link #writeToAllExcept(Packet, Client[])} and                             
     * {@link #writeAndFlushToAllExcept(Packet, Client[])} methods.                                                                        
     *                                                                                                                                     
     * @param <T> A {@link Client} or any of its children.                                                                                 
     * @param consumer The action to perform for each {@link Client}.                                                                      
     * @param clients A variable amount of {@link Client}s to exclude from receiving the {@link Packet}.                                   
     */                                                                                                                                    
    private <T extends Client> void writeHelper(Consumer<Client> consumer, T... clients)                                                   {
        var toExclude = Collections.newSetFromMap(new IdentityHashMap<>(clients.length))                                                   ;
        toExclude.addAll(List.of(clients))                                                                                                 ;
        connectedClients.stream().filter(Predicate.not(toExclude::contains)).forEach(consumer)                                             ;}
    /**                                                                                                                                    
     * A helper method that eliminates code duplication in the {@link #writeToAllExcept(Packet, Collection)} and                           
     * {@link #writeAndFlushToAllExcept(Packet, Collection)} methods.                                                                      
     *                                                                                                                                     
     * @param consumer The action to perform for each {@link Client}.                                                                      
     * @param clients A {@link Collection} of {@link Client}s to exclude from receiving the {@link Packet}.                                
     */                                                                                                                                    
    private void writeHelper(Consumer<Client> consumer, Collection<? extends Client> clients)                                              {
        var toExclude = Collections.newSetFromMap(new IdentityHashMap<>(clients.size()))                                                   ;
        toExclude.addAll(clients)                                                                                                          ;
        connectedClients.stream().filter(Predicate.not(toExclude::contains)).forEach(consumer)                                             ;}
    /**                                                                                                                                    
     * Queues a {@link Packet} to all connected {@link Client}s except the one(s) specified.                                               
     * <br><br>                                                                                                                            
     * No {@link Client} will receive this {@link Packet} until {@link Client#flush()} is called for that respective                       
     * {@link Client}.                                                                                                                     
     *                                                                                                                                     
     * @param <T> A {@link Client} or any of its children.                                                                                 
     * @param clients A variable amount of {@link Client}s to exclude from receiving the {@link Packet}.                                   
     */                                                                                                                                    
    @SafeVarargs                                                                                                                           
    public final <T extends Client> void writeToAllExcept(Packet packet, T... clients)                                                     {
        writeHelper(packet::write, clients)                                                                                                ;}
    /**                                                                                                                                    
     * Queues a {@link Packet} to all connected {@link Client}s except the one(s) specified.                                               
     * <br><br>                                                                                                                            
     * No {@link Client} will receive this {@link Packet} until {@link Client#flush()} is called for that respective                       
     * {@link Client}.                                                                                                                     
     *                                                                                                                                     
     * @param clients A {@link Collection} of {@link Client}s to exclude from receiving the {@link Packet}.                                
     */                                                                                                                                    
    public final void writeToAllExcept(Packet packet, Collection<? extends Client> clients)                                                {
        writeHelper(packet::write, clients)                                                                                                ;}
    /**                                                                                                                                    
     * Queues a {@link Packet} to a one or more {@link Client}s and calls {@link Client#flush()}, flushing all                             
     * previously-queued packets as well.                                                                                                  
     *                                                                                                                                     
     * @param <T> A {@link Client} or any of its children.                                                                                 
     * @param clients A variable amount of {@link Client}s to exclude from receiving the {@link Packet}.                                   
     */                                                                                                                                    
    @SafeVarargs                                                                                                                           
    public final <T extends Client> void writeAndFlushToAllExcept(Packet packet, T... clients)                                             {
        writeHelper(packet::writeAndFlush, clients)                                                                                        ;}
    /**                                                                                                                                    
     * Queues a {@link Packet} to a one or more {@link Client}s and calls {@link Client#flush()}, flushing all                             
     * previously-queued packets as well.                                                                                                  
     *                                                                                                                                     
     * @param clients A {@link Collection} of {@link Client}s to exclude from receiving the {@link Packet}.                                
     */                                                                                                                                    
    public final void writeAndFlushToAllExcept(Packet packet, Collection<? extends Client> clients)                                        {
        writeHelper(packet::writeAndFlush, clients)                                                                                        ;}}
=======
/*
 * MIT License
 *
 * Copyright (c) 2019 Jacob Glickman
 *
 * Permission is hereby granted, free of charge, to any person obtaining a copy
 * of this software and associated documentation files (the "Software"), to deal
 * in the Software without restriction, including without limitation the rights
 * to use, copy, modify, merge, publish, distribute, sublicense, and/or sell
 * copies of the Software, and to permit persons to whom the Software is
 * furnished to do so, subject to the following conditions:
 *
 * The above copyright notice and this permission notice shall be included in all
 * copies or substantial portions of the Software.
 *
 * THE SOFTWARE IS PROVIDED "AS IS", WITHOUT WARRANTY OF ANY KIND, EXPRESS OR
 * IMPLIED, INCLUDING BUT NOT LIMITED TO THE WARRANTIES OF MERCHANTABILITY,
 * FITNESS FOR A PARTICULAR PURPOSE AND NONINFRINGEMENT. IN NO EVENT SHALL THE
 * AUTHORS OR COPYRIGHT HOLDERS BE LIABLE FOR ANY CLAIM, DAMAGES OR OTHER
 * LIABILITY, WHETHER IN AN ACTION OF CONTRACT, TORT OR OTHERWISE, ARISING FROM,
 * OUT OF OR IN CONNECTION WITH THE SOFTWARE OR THE USE OR OTHER DEALINGS IN THE
 * SOFTWARE.
 */
package simplenet;

import java.io.IOException;
import java.net.InetSocketAddress;
import java.net.StandardSocketOptions;
import java.nio.channels.AlreadyBoundException;
import java.nio.channels.AsynchronousChannelGroup;
import java.nio.channels.AsynchronousServerSocketChannel;
import java.nio.channels.AsynchronousSocketChannel;
import java.nio.channels.Channel;
import java.nio.channels.CompletionHandler;
import java.util.Collection;
import java.util.Collections;
import java.util.IdentityHashMap;
import java.util.List;
import java.util.Objects;
import java.util.Set;
import java.util.concurrent.LinkedBlockingQueue;
import java.util.concurrent.ThreadPoolExecutor;
import java.util.concurrent.TimeUnit;
import java.util.function.Consumer;
import java.util.function.Predicate;
import simplenet.channel.Channeled;
import simplenet.packet.Packet;
import simplenet.receiver.Receiver;

/**
 * The entity that all {@link Client}s will connect to.
 *
 * @author Jacob G.
 * @since November 1, 2017
 */
public final class Server extends Receiver<Consumer<Client>> implements Channeled<AsynchronousServerSocketChannel> {
    
    /**
     * A thread-safe {@link Set} that keeps track of {@link Client}s connected to this {@link Server}.
     */
    final Set<Client> connectedClients;
    
    /**
     * The backing {@link ThreadPoolExecutor} used for I/O.
     */
    private final ThreadPoolExecutor executor;

    /**
     * The backing {@link Channel} of this {@link Server}.
     */
    private final AsynchronousServerSocketChannel channel;
    
    /**
     * Instantiates a new {@link Server} (with a buffer size of {@code 4,096} bytes) by attempting to open the
     * backing {@link AsynchronousServerSocketChannel}.
     *
     * @throws IllegalStateException If multiple {@link Server} instances are created.
     * @see #Server(int)
     */
    public Server() throws IllegalStateException {
        this(4_096);
    }
    
    /**
     * Instantiates a new {@link Server} (with the specified buffer size) by attempting to open the backing
     * {@link AsynchronousServerSocketChannel}.
     * <br><br>
     * The number of threads used by the backing {@link ThreadPoolExecutor} is equal to the larger of {@code 1} and
     * {@code Runtime.getRuntime().availableProcessors() - 1}.
     *
     * @param bufferSize the size of the buffer, in {@code byte}s.
     * @throws IllegalStateException If multiple {@link Server} instances are created.
     * @see #Server(int, int)
     */
    public Server(int bufferSize) throws IllegalStateException {
        this(bufferSize, Math.max(1, Runtime.getRuntime().availableProcessors() - 1));
    }
    
    /**
     * Instantiates a new {@link Server} (with the specified buffer size and number of threads) by attempting to open
     * the backing {@link AsynchronousServerSocketChannel}.
     *
     * @param bufferSize the size of the buffer, in {@code byte}s.
     * @param numThreads the number of threads to use in the backing {@link ThreadPoolExecutor}.
     * @throws IllegalStateException If multiple {@link Server} instances are created.
     */
    public Server(int bufferSize, int numThreads) throws IllegalStateException {
        super(bufferSize);
    
        connectedClients = Collections.synchronizedSet(Collections.newSetFromMap(new IdentityHashMap<>()));
        
        try {
            executor = new ThreadPoolExecutor(numThreads, numThreads, 0L, TimeUnit.MILLISECONDS, new LinkedBlockingQueue<>(), runnable -> {
                Thread thread = new Thread(runnable);
                thread.setDaemon(false);
                thread.setName(thread.getName().replace("Thread", "SimpleNet"));
                return thread;
            });
        
            executor.prestartAllCoreThreads();
        
            channel = AsynchronousServerSocketChannel.open(AsynchronousChannelGroup.withThreadPool(executor));
            channel.setOption(StandardSocketOptions.SO_RCVBUF, bufferSize);
        } catch (IOException e) {
            throw new IllegalStateException("Unable to open the channel:", e);
        }
    }

    /**
     * Attempts to bind the {@link Server} to a specific {@code address} and {@code port}.
     *
     * @param address The IP address to bind to.
     * @param port    The port to bind to {@code 0 <= port <= 65535}.
     * @throws IllegalArgumentException If {@code port} is less than 0 or greater than 65535.
     * @throws AlreadyBoundException    If a server is already running on any address/port.
     * @throws RuntimeException         If the server is unable to be bound to a specific address or port.
     */
    public void bind(String address, int port) {
        Objects.requireNonNull(address);

        if (port < 0 || port > 65535) {
            throw new IllegalArgumentException("The port must be between 0 and 65535!");
        }

        try {
            channel.bind(new InetSocketAddress(address, port));
            channel.accept(null, new CompletionHandler<AsynchronousSocketChannel, Void>() {
                @Override
                public void completed(AsynchronousSocketChannel channel, Void attachment) {
                    var server = Server.this;
                    var client = new Client(bufferSize, channel, server);
                    connectedClients.add(client);
                    connectListeners.forEach(consumer -> consumer.accept(client));
                    server.channel.accept(null, this);
                    channel.read(client.buffer, client, Client.Listener.SERVER_INSTANCE);
                }

                @Override
                public void failed(Throwable t, Void attachment) {

                }
            });

            System.out.printf("Successfully bound to %s:%d!\n", address, port);
        } catch (AlreadyBoundException e) {
            throw new IllegalStateException("This server is already bound:", e);
        } catch (IOException e) {
            throw new IllegalStateException("Unable to bind the server:", e);
        }
    }
    
    /**
     * Closes this {@link Server} by closing the backing {@link AsynchronousServerSocketChannel}, shutting down the
     * backing {@link ThreadPoolExecutor}, and clearing the {@link Set} of connected {@link Client}s.
     */
    @Override
    public void close() {
        Channeled.super.close();
        executor.shutdownNow();
        connectedClients.clear();
    }

    /**
     * Gets the backing {@link Channel} of this {@link Server}.
     *
     * @return A {@link Channel}.
     */
    @Override
    public AsynchronousServerSocketChannel getChannel() {
        return channel;
    }
    
    /**
     * Gets the number of {@link Client}s connected to this {@link Server}.
     *
     * @return the number of connected {@link Client}s as an {@code int}.
     */
    public int getNumConnectedClients() {
        return connectedClients.size();
    }
    
    /**
     * A helper method that eliminates code duplication in the {@link #writeToAllExcept(Packet, Client[])} and
     * {@link #writeAndFlushToAllExcept(Packet, Client[])} methods.
     *
     * @param <T> A {@link Client} or any of its children.
     * @param consumer The action to perform for each {@link Client}.
     * @param clients A variable amount of {@link Client}s to exclude from receiving the {@link Packet}.
     */
    @SafeVarargs
    private <T extends Client> void writeHelper(Consumer<Client> consumer, T... clients) {
        var toExclude = Collections.newSetFromMap(new IdentityHashMap<>(clients.length));
        toExclude.addAll(List.of(clients));
        connectedClients.stream().filter(Predicate.not(toExclude::contains)).forEach(consumer);
    }
    
    /**
     * A helper method that eliminates code duplication in the {@link #writeToAllExcept(Packet, Collection)} and
     * {@link #writeAndFlushToAllExcept(Packet, Collection)} methods.
     *
     * @param consumer The action to perform for each {@link Client}.
     * @param clients A {@link Collection} of {@link Client}s to exclude from receiving the {@link Packet}.
     */
    private void writeHelper(Consumer<Client> consumer, Collection<? extends Client> clients) {
        var toExclude = Collections.newSetFromMap(new IdentityHashMap<>(clients.size()));
        toExclude.addAll(clients);
        connectedClients.stream().filter(Predicate.not(toExclude::contains)).forEach(consumer);
    }
    
    /**
     * Queues a {@link Packet} to all connected {@link Client}s except the one(s) specified.
     * <br><br>
     * No {@link Client} will receive this {@link Packet} until {@link Client#flush()} is called for that respective
     * {@link Client}.
     *
     * @param <T> A {@link Client} or any of its children.
     * @param clients A variable amount of {@link Client}s to exclude from receiving the {@link Packet}.
     */
    @SafeVarargs
    public final <T extends Client> void writeToAllExcept(Packet packet, T... clients) {
        writeHelper(packet::write, clients);
    }
    
    /**
     * Queues a {@link Packet} to all connected {@link Client}s except the one(s) specified.
     * <br><br>
     * No {@link Client} will receive this {@link Packet} until {@link Client#flush()} is called for that respective
     * {@link Client}.
     *
     * @param clients A {@link Collection} of {@link Client}s to exclude from receiving the {@link Packet}.
     */
    public final void writeToAllExcept(Packet packet, Collection<? extends Client> clients) {
        writeHelper(packet::write, clients);
    }
    
    /**
     * Flushes all queued {@link Packet}s for all {@link Client}s except the one(s) specified.
     *
     * @param <T> A {@link Client} or any of its children.
     * @param clients A variable amount of {@link Client}s to exclude from receiving the {@link Packet}.
     */
    @SafeVarargs
    public final <T extends Client> void flushToAllExcept(T... clients) {
        writeHelper(Client::flush, clients);
    }
    
    /**
     * Flushes all queued {@link Packet}s for all {@link Client}s except the one(s) specified.
     *
     * @param clients A {@link Collection} of {@link Client}s to exclude from having their queued packets flushed.
     */
    public final void flushToAllExcept(Collection<? extends Client> clients) {
        writeHelper(Client::flush, clients);
    }
    
    /**
     * Queues a {@link Packet} to a one or more {@link Client}s and calls {@link Client#flush()}, flushing all
     * previously-queued packets as well.
     *
     * @param <T> A {@link Client} or any of its children.
     * @param clients A variable amount of {@link Client}s to exclude from receiving the {@link Packet}.
     */
    @SafeVarargs
    public final <T extends Client> void writeAndFlushToAllExcept(Packet packet, T... clients) {
        writeHelper(packet::writeAndFlush, clients);
    }
    
    /**
     * Queues a {@link Packet} to a one or more {@link Client}s and calls {@link Client#flush()}, flushing all
     * previously-queued packets as well.
     *
     * @param clients A {@link Collection} of {@link Client}s to exclude from receiving the {@link Packet}.
     */
    public final void writeAndFlushToAllExcept(Packet packet, Collection<? extends Client> clients) {
        writeHelper(packet::writeAndFlush, clients);
    }
    
}
>>>>>>> 212184a8
<|MERGE_RESOLUTION|>--- conflicted
+++ resolved
@@ -1,211 +1,3 @@
-<<<<<<< HEAD
-package simplenet                                                                                                                          ;
-import java.io.IOException                                                                                                                 ;
-import java.net.InetSocketAddress                                                                                                          ;
-import java.net.StandardSocketOptions                                                                                                      ;
-import java.nio.channels.AlreadyBoundException                                                                                             ;
-import java.nio.channels.AsynchronousChannelGroup                                                                                          ;
-import java.nio.channels.AsynchronousServerSocketChannel                                                                                   ;
-import java.nio.channels.AsynchronousSocketChannel                                                                                         ;
-import java.nio.channels.Channel                                                                                                           ;
-import java.nio.channels.CompletionHandler                                                                                                 ;
-import java.util.Collection                                                                                                                ;
-import java.util.Collections                                                                                                               ;
-import java.util.IdentityHashMap                                                                                                           ;
-import java.util.List                                                                                                                      ;
-import java.util.Objects                                                                                                                   ;
-import java.util.Set                                                                                                                       ;
-import java.util.concurrent.LinkedBlockingQueue                                                                                            ;
-import java.util.concurrent.ThreadPoolExecutor                                                                                             ;
-import java.util.concurrent.TimeUnit                                                                                                       ;
-import java.util.function.Consumer                                                                                                         ;
-import java.util.function.Predicate                                                                                                        ;
-import simplenet.channel.Channeled                                                                                                         ;
-import simplenet.packet.Packet                                                                                                             ;
-import simplenet.receiver.Receiver                                                                                                         ;
-/**                                                                                                                                        
- * The entity that all {@link Client}s will connect to.                                                                                    
- *                                                                                                                                         
- * @author Jacob G.                                                                                                                        
- * @since November 1, 2017                                                                                                                 
- */                                                                                                                                        
-public final class Server extends Receiver<Consumer<Client>> implements Channeled<AsynchronousServerSocketChannel>                         {
-    /**                                                                                                                                    
-     * A thread-safe {@link Set} that keeps track of {@link Client}s connected to this {@link Server}.                                     
-     */                                                                                                                                    
-    final Set<Client> connectedClients                                                                                                     ;
-    /**                                                                                                                                    
-     * The backing {@link ThreadPoolExecutor} used for I/O.                                                                                
-     */                                                                                                                                    
-    private final ThreadPoolExecutor executor                                                                                              ;
-    /**                                                                                                                                    
-     * The backing {@link Channel} of this {@link Server}.                                                                                 
-     */                                                                                                                                    
-    private final AsynchronousServerSocketChannel channel                                                                                  ;
-    /**                                                                                                                                    
-     * Instantiates a new {@link Server} (with a buffer size of {@code 4,096} {@code byte}s) by attempting to open the                     
-     * backing {@link AsynchronousServerSocketChannel}.                                                                                    
-     *                                                                                                                                     
-     * @throws IllegalStateException If multiple {@link Server} instances are created.                                                     
-     * @see #Server(int)                                                                                                                   
-     */                                                                                                                                    
-    public Server() throws IllegalStateException                                                                                           {
-        this(4_096)                                                                                                                        ;}
-    /**                                                                                                                                    
-     * Instantiates a new {@link Server} (with the specified buffer size) by attempting to open the backing                                
-     * {@link AsynchronousServerSocketChannel}.                                                                                            
-     * <br><br>                                                                                                                            
-     * The number of threads used by the backing {@link ThreadPoolExecutor} is equal to the larger of {@code 1} and                        
-     * {@code Runtime.getRuntime().availableProcessors() - 1}.                                                                             
-     *                                                                                                                                     
-     * @param bufferSize the size of the buffer, in {@code byte}s.                                                                         
-     * @throws IllegalStateException If multiple {@link Server} instances are created.                                                     
-     * @see #Server(int, int)                                                                                                              
-     */                                                                                                                                    
-    public Server(int bufferSize) throws IllegalStateException                                                                             {
-        this(bufferSize, Math.max(1, Runtime.getRuntime().availableProcessors() - 1))                                                      ;}
-    /**                                                                                                                                    
-     * Instantiates a new {@link Server} (with the specified buffer size and number of threads) by attempting to open                      
-     * the backing {@link AsynchronousServerSocketChannel}.                                                                                
-     *                                                                                                                                     
-     * @param bufferSize the size of the buffer, in {@code byte}s.                                                                         
-     * @param numThreads the number of threads to use in the backing {@link ThreadPoolExecutor}.                                           
-     * @throws IllegalStateException If multiple {@link Server} instances are created.                                                     
-     */                                                                                                                                    
-    public Server(int bufferSize, int numThreads) throws IllegalStateException                                                             {
-        super(bufferSize)                                                                                                                  ;
-        connectedClients = Collections.synchronizedSet(Collections.newSetFromMap(new IdentityHashMap<>()))                                 ;
-        try                                                                                                                                {
-            executor = new ThreadPoolExecutor(numThreads, numThreads, 0L, TimeUnit.MILLISECONDS, new LinkedBlockingQueue<>(), runnable ->  {
-                Thread thread = new Thread(runnable)                                                                                       ;
-                thread.setDaemon(false)                                                                                                    ;
-                return thread                                                                                                              ;}
-             )                                                                                                                             ;
-            executor.prestartAllCoreThreads()                                                                                              ;
-            channel = AsynchronousServerSocketChannel.open(AsynchronousChannelGroup.withThreadPool(executor))                              ;
-            channel.setOption(StandardSocketOptions.SO_RCVBUF, bufferSize)                                                                 ;}
-          catch (IOException e)                                                                                                            {
-            throw new IllegalStateException("Unable to open the channel:", e)                                                              ;}}
-    /**                                                                                                                                    
-     * Attempts to bind the {@link Server} to a specific {@code address} and {@code port}.                                                 
-     *                                                                                                                                     
-     * @param address The IP address to bind to.                                                                                           
-     * @param port    The port to bind to {@code 0 <= port <= 65535}.                                                                      
-     * @throws IllegalArgumentException If {@code port} is less than 0 or greater than 65535.                                              
-     * @throws AlreadyBoundException    If a server is already running on any address/port.                                                
-     * @throws RuntimeException         If the server is unable to be bound to a specific address or port.                                 
-     */                                                                                                                                    
-    public void bind(String address, int port)                                                                                             {
-        Objects.requireNonNull(address)                                                                                                    ;
-        if (port < 0 || port > 65535)                                                                                                      {
-            throw new IllegalArgumentException("The port must be between 0 and 65535!")                                                    ;}
-        try                                                                                                                                {
-            channel.bind(new InetSocketAddress(address, port))                                                                             ;
-            channel.accept(null, new CompletionHandler<AsynchronousSocketChannel, Void>()                                                  {
-                @Override                                                                                                                  
-                public void completed(AsynchronousSocketChannel channel, Void attachment)                                                  {
-                    var server = Server.this                                                                                               ;
-                    var client = new Client(bufferSize, channel, server)                                                                   ;
-                    connectedClients.add(client)                                                                                           ;
-                    connectListeners.forEach(consumer -> consumer.accept(client))                                                          ;
-                    server.channel.accept(null, this)                                                                                      ;
-                    channel.read(client.getBuffer(), client, Client.Listener.SERVER_INSTANCE)                                              ;}
-                @Override                                                                                                                  
-                public void failed(Throwable t, Void attachment)                                                                           {}}
-             )                                                                                                                             ;
-            System.out.printf("Successfully bound to %s:%d!\n", address, port)                                                             ;}
-          catch (AlreadyBoundException e)                                                                                                  {
-            throw new IllegalStateException("This server is already bound:", e)                                                            ;}
-          catch (IOException e)                                                                                                            {
-            throw new IllegalStateException("Unable to bind the server:", e)                                                               ;}}
-    /**                                                                                                                                    
-     * Closes this {@link Server} by closing the backing {@link AsynchronousServerSocketChannel}, shutting down the                        
-     * backing {@link ThreadPoolExecutor}, and clearing the {@link Set} of connected {@link Client}s.                                      
-     */                                                                                                                                    
-    @Override                                                                                                                              
-    public void close()                                                                                                                    {
-        Channeled.super.close()                                                                                                            ;
-        executor.shutdownNow()                                                                                                             ;
-        connectedClients.clear()                                                                                                           ;}
-    /**                                                                                                                                    
-     * Gets the backing {@link Channel} of this {@link Server}.                                                                            
-     *                                                                                                                                     
-     * @return A {@link Channel}.                                                                                                          
-     */                                                                                                                                    
-    @Override                                                                                                                              
-    public AsynchronousServerSocketChannel getChannel()                                                                                    {
-        return channel                                                                                                                     ;}
-    /**                                                                                                                                    
-     * Gets the number of {@link Client}s connected to this {@link Server}.                                                                
-     *                                                                                                                                     
-     * @return the number of connected {@link Client}s as an {@code int}.                                                                  
-     */                                                                                                                                    
-    public int getNumConnectedClients()                                                                                                    {
-        return connectedClients.size()                                                                                                     ;}
-    /**                                                                                                                                    
-     * A helper method that eliminates code duplication in the {@link #writeToAllExcept(Packet, Client[])} and                             
-     * {@link #writeAndFlushToAllExcept(Packet, Client[])} methods.                                                                        
-     *                                                                                                                                     
-     * @param <T> A {@link Client} or any of its children.                                                                                 
-     * @param consumer The action to perform for each {@link Client}.                                                                      
-     * @param clients A variable amount of {@link Client}s to exclude from receiving the {@link Packet}.                                   
-     */                                                                                                                                    
-    private <T extends Client> void writeHelper(Consumer<Client> consumer, T... clients)                                                   {
-        var toExclude = Collections.newSetFromMap(new IdentityHashMap<>(clients.length))                                                   ;
-        toExclude.addAll(List.of(clients))                                                                                                 ;
-        connectedClients.stream().filter(Predicate.not(toExclude::contains)).forEach(consumer)                                             ;}
-    /**                                                                                                                                    
-     * A helper method that eliminates code duplication in the {@link #writeToAllExcept(Packet, Collection)} and                           
-     * {@link #writeAndFlushToAllExcept(Packet, Collection)} methods.                                                                      
-     *                                                                                                                                     
-     * @param consumer The action to perform for each {@link Client}.                                                                      
-     * @param clients A {@link Collection} of {@link Client}s to exclude from receiving the {@link Packet}.                                
-     */                                                                                                                                    
-    private void writeHelper(Consumer<Client> consumer, Collection<? extends Client> clients)                                              {
-        var toExclude = Collections.newSetFromMap(new IdentityHashMap<>(clients.size()))                                                   ;
-        toExclude.addAll(clients)                                                                                                          ;
-        connectedClients.stream().filter(Predicate.not(toExclude::contains)).forEach(consumer)                                             ;}
-    /**                                                                                                                                    
-     * Queues a {@link Packet} to all connected {@link Client}s except the one(s) specified.                                               
-     * <br><br>                                                                                                                            
-     * No {@link Client} will receive this {@link Packet} until {@link Client#flush()} is called for that respective                       
-     * {@link Client}.                                                                                                                     
-     *                                                                                                                                     
-     * @param <T> A {@link Client} or any of its children.                                                                                 
-     * @param clients A variable amount of {@link Client}s to exclude from receiving the {@link Packet}.                                   
-     */                                                                                                                                    
-    @SafeVarargs                                                                                                                           
-    public final <T extends Client> void writeToAllExcept(Packet packet, T... clients)                                                     {
-        writeHelper(packet::write, clients)                                                                                                ;}
-    /**                                                                                                                                    
-     * Queues a {@link Packet} to all connected {@link Client}s except the one(s) specified.                                               
-     * <br><br>                                                                                                                            
-     * No {@link Client} will receive this {@link Packet} until {@link Client#flush()} is called for that respective                       
-     * {@link Client}.                                                                                                                     
-     *                                                                                                                                     
-     * @param clients A {@link Collection} of {@link Client}s to exclude from receiving the {@link Packet}.                                
-     */                                                                                                                                    
-    public final void writeToAllExcept(Packet packet, Collection<? extends Client> clients)                                                {
-        writeHelper(packet::write, clients)                                                                                                ;}
-    /**                                                                                                                                    
-     * Queues a {@link Packet} to a one or more {@link Client}s and calls {@link Client#flush()}, flushing all                             
-     * previously-queued packets as well.                                                                                                  
-     *                                                                                                                                     
-     * @param <T> A {@link Client} or any of its children.                                                                                 
-     * @param clients A variable amount of {@link Client}s to exclude from receiving the {@link Packet}.                                   
-     */                                                                                                                                    
-    @SafeVarargs                                                                                                                           
-    public final <T extends Client> void writeAndFlushToAllExcept(Packet packet, T... clients)                                             {
-        writeHelper(packet::writeAndFlush, clients)                                                                                        ;}
-    /**                                                                                                                                    
-     * Queues a {@link Packet} to a one or more {@link Client}s and calls {@link Client#flush()}, flushing all                             
-     * previously-queued packets as well.                                                                                                  
-     *                                                                                                                                     
-     * @param clients A {@link Collection} of {@link Client}s to exclude from receiving the {@link Packet}.                                
-     */                                                                                                                                    
-    public final void writeAndFlushToAllExcept(Packet packet, Collection<? extends Client> clients)                                        {
-        writeHelper(packet::writeAndFlush, clients)                                                                                        ;}}
-=======
 /*
  * MIT License
  *
@@ -503,5 +295,4 @@
         writeHelper(packet::writeAndFlush, clients);
     }
     
-}
->>>>>>> 212184a8
+}