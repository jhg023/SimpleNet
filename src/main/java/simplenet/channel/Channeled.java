--- conflicted
+++ resolved
@@ -1,33 +1,3 @@
-<<<<<<< HEAD
-package simplenet.channel                                                                          ;
-import java.io.IOException                                                                         ;
-import java.nio.channels.AsynchronousChannel                                                       ;
-import java.nio.channels.Channel                                                                   ;
-import simplenet.receiver.Receiver                                                                 ;
-/**                                                                                                
- * An {@code interface} that denotes an entity as having a backing {@link Channel}.                
- *                                                                                                 
- * @author Jacob G.                                                                                
- * @since November 6, 2017                                                                         
- */                                                                                                
-@FunctionalInterface                                                                               
-public interface Channeled<T extends AsynchronousChannel>                                          {
-    /**                                                                                            
-     * Gets the backing {@link Channel} of this entity.                                            
-     *                                                                                             
-     * @return An {@link T}.                                                                       
-     */                                                                                            
-    T getChannel()                                                                                 ;
-    /**                                                                                            
-     * Closes the backing {@link Channel} of this {@link Receiver},                                
-     * which results in the firing of any disconnect-listeners that exist.                         
-     */                                                                                            
-    default void close()                                                                           {
-        try                                                                                        {
-            getChannel().close()                                                                   ;}
-          catch (IOException e)                                                                    {
-            throw new IllegalStateException("Unable to close the backing AsynchronousChannel:", e) ;}}}
-=======
 /*
  * MIT License
  *
@@ -86,5 +56,4 @@
         }
     }
 
-}
->>>>>>> 212184a8
+}