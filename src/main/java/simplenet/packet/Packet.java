<<<<<<< HEAD
package simplenet.packet                                                                                               ;
import java.nio.ByteBuffer                                                                                             ;
import java.nio.ByteOrder                                                                                              ;
import java.nio.charset.Charset                                                                                        ;
import java.nio.charset.StandardCharsets                                                                               ;
import java.util.ArrayDeque                                                                                            ;
import java.util.Collection                                                                                            ;
import java.util.Deque                                                                                                 ;
import java.util.function.Consumer                                                                                     ;
import simplenet.Client                                                                                                ;
import simplenet.Server                                                                                                ;
/**                                                                                                                    
 * A {@link Packet} that will be sent from a {@link Client} to the {@link Server} or vice versa.                       
 * <br><br>                                                                                                            
 * This class is <strong>NOT</strong> safe for concurrent use among multiple threads.                                  
 */                                                                                                                    
public final class Packet                                                                                              {
    /**                                                                                                                
     * A {@code boolean} that designates whether data should be added to the front of the {@link Deque} rather than    
     * the end.                                                                                                        
     */                                                                                                                
    private boolean prepend                                                                                            ;
    /**                                                                                                                
     * An {@code int} representing the amount of bytes that this {@link Packet} will contain in its payload.           
     */                                                                                                                
    private int size                                                                                                   ;
    /**                                                                                                                
     * A {@link Deque} that lazily writes data to the backing {@link ByteBuffer}.                                      
     */                                                                                                                
    private final Deque<Consumer<ByteBuffer>> queue                                                                    ;
    /**                                                                                                                
     * A {@code private} constructor.                                                                                  
     */                                                                                                                
    private Packet()                                                                                                   {
        this.queue = new ArrayDeque<>()                                                                                ;}
    /**                                                                                                                
     * Instantiates a raw {@link Packet} builder.                                                                      
     *                                                                                                                 
     * @return An instance of {@link Packet}.                                                                          
     */                                                                                                                
    public static Packet builder()                                                                                     {
        return new Packet()                                                                                            ;}
    /**                                                                                                                
     * Writes a single {@code boolean} with {@link ByteOrder#BIG_ENDIAN} order to this {@link Packet}'s payload.       
     *                                                                                                                 
     * @param b A {@code boolean}, that is internally written as a {@code byte}.                                       
     * @return The {@link Packet} to allow for chained writes.                                                         
     * @see #putBoolean(boolean, ByteOrder)                                                                            
     */                                                                                                                
    public Packet putBoolean(boolean b)                                                                                {
        return putBoolean(b, ByteOrder.BIG_ENDIAN)                                                                     ;}
    /**                                                                                                                
     * Writes a single {@code boolean} with the specified {@link ByteOrder} to this {@link Packet}'s payload.          
     *                                                                                                                 
     * @param b A {@code boolean}, that is internally written as a {@code byte}.                                       
     * @return The {@link Packet} to allow for chained writes.                                                         
     */                                                                                                                
    public Packet putBoolean(boolean b, ByteOrder order)                                                               {
        size += Byte.BYTES                                                                                             ;
        if (prepend)                                                                                                   {
            queue.offerFirst(buffer -> buffer.order(order).put((byte) (b ? 1 : 0)))                                    ;}
          else                                                                                                         {
            queue.offerLast(buffer -> buffer.order(order).put((byte) (b ? 1 : 0)))                                     ;}
        return this                                                                                                    ;}
    /**                                                                                                                
     * Writes a single {@code byte} with {@link ByteOrder#BIG_ENDIAN} order to this {@link Packet}'s payload.          
     *                                                                                                                 
     * @param b An {@code int} for ease-of-use, but internally down-casted to a {@code byte}.                          
     * @return The {@link Packet} to allow for chained writes.                                                         
     * @see #putByte(int, ByteOrder)                                                                                   
     */                                                                                                                
    public Packet putByte(int b)                                                                                       {
        return putByte(b, ByteOrder.BIG_ENDIAN)                                                                        ;}
    /**                                                                                                                
     * Writes a single {@code byte} with the specified {@link ByteOrder} to this {@link Packet}'s payload.             
     *                                                                                                                 
     * @param b An {@code int} for ease-of-use, but internally down-casted to a {@code byte}.                          
     * @return The {@link Packet} to allow for chained writes.                                                         
     */                                                                                                                
    public Packet putByte(int b, ByteOrder order)                                                                      {
        size += Byte.BYTES                                                                                             ;
        if (prepend)                                                                                                   {
            queue.offerFirst(buffer -> buffer.order(order).put((byte) b))                                              ;}
          else                                                                                                         {
            queue.offerLast(buffer -> buffer.order(order).put((byte) b))                                               ;}
        return this                                                                                                    ;}
    /**                                                                                                                
     * Writes a variable amount of {@code byte}s with {@link ByteOrder#BIG_ENDIAN} order to this {@link Packet}'s      
     * payload.                                                                                                        
     *                                                                                                                 
     * @param src A variable amount of {@code byte}s.                                                                  
     * @return The {@link Packet} to allow for chained writes.                                                         
     * @see #putBytes(ByteOrder, byte...)                                                                              
     */                                                                                                                
    public Packet putBytes(byte... src)                                                                                {
        return putBytes(ByteOrder.BIG_ENDIAN, src)                                                                     ;}
    /**                                                                                                                
     * Writes a variable amount of {@code byte}s with the specified {@link ByteOrder} to this {@link Packet}'s payload.
     *                                                                                                                 
     * @param src A variable amount of {@code byte}s.                                                                  
     * @return The {@link Packet} to allow for chained writes.                                                         
     */                                                                                                                
    public Packet putBytes(ByteOrder order, byte... src)                                                               {
        size += src.length * Byte.BYTES                                                                                ;
        if (prepend)                                                                                                   {
            queue.offerFirst(buffer -> buffer.order(order).put(src))                                                   ;}
          else                                                                                                         {
            queue.offerLast(buffer -> buffer.order(order).put(src))                                                    ;}
        return this                                                                                                    ;}
    /**                                                                                                                
     * Writes a single {@code char} with {@link ByteOrder#BIG_ENDIAN} order to this {@link Packet}'s payload.          
     *                                                                                                                 
     * @param c A {@code char}.                                                                                        
     * @return The {@link Packet} to allow for chained writes.                                                         
     * @see #putChar(char, ByteOrder)                                                                                  
     */                                                                                                                
    public Packet putChar(char c)                                                                                      {
        return putChar(c, ByteOrder.BIG_ENDIAN)                                                                        ;}
    /**                                                                                                                
     * Writes a single {@code char} with the specified {@link ByteOrder} to this {@link Packet}'s payload.             
     *                                                                                                                 
     * @param c A {@code char}.                                                                                        
     * @return The {@link Packet} to allow for chained writes.                                                         
     */                                                                                                                
    public Packet putChar(char c, ByteOrder order)                                                                     {
        size += Character.BYTES                                                                                        ;
        if (prepend)                                                                                                   {
            queue.offerFirst(buffer -> buffer.order(order).putChar(c))                                                 ;}
          else                                                                                                         {
            queue.offerLast(buffer -> buffer.order(order).putChar(c))                                                  ;}
        return this                                                                                                    ;}
    /**                                                                                                                
     * Writes a single {@code double} with {@link ByteOrder#BIG_ENDIAN} order to this {@link Packet}'s payload.        
     *                                                                                                                 
     * @param d A {@code double}.                                                                                      
     * @return The {@link Packet} to allow for chained writes.                                                         
     * @see #putDouble(double, ByteOrder)                                                                              
     */                                                                                                                
    public Packet putDouble(double d)                                                                                  {
        return putDouble(d, ByteOrder.BIG_ENDIAN)                                                                      ;}
    /**                                                                                                                
     * Writes a single {@code double} with the specified {@link ByteOrder} to this {@link Packet}'s payload.           
     *                                                                                                                 
     * @param d A {@code double}.                                                                                      
     * @return The {@link Packet} to allow for chained writes.                                                         
     */                                                                                                                
    public Packet putDouble(double d, ByteOrder order)                                                                 {
        size += Double.BYTES                                                                                           ;
        if (prepend)                                                                                                   {
            queue.offerFirst(buffer -> buffer.order(order).putDouble(d))                                               ;}
          else                                                                                                         {
            queue.offerLast(buffer -> buffer.order(order).putDouble(d))                                                ;}
        return this                                                                                                    ;}
    /**                                                                                                                
     * Writes a single {@code float} with {@link ByteOrder#BIG_ENDIAN} order to this {@link Packet}'s payload.         
     *                                                                                                                 
     * @param f A {@code float}.                                                                                       
     * @return The {@link Packet} to allow for chained writes.                                                         
     * @see #putFloat(float, ByteOrder)                                                                                
     */                                                                                                                
    public Packet putFloat(float f)                                                                                    {
        return putFloat(f, ByteOrder.BIG_ENDIAN)                                                                       ;}
    /**                                                                                                                
     * Writes a single {@code float} with the specified {@link ByteOrder} to this {@link Packet}'s payload.            
     *                                                                                                                 
     * @param f A {@code float}.                                                                                       
     * @return The {@link Packet} to allow for chained writes.                                                         
     */                                                                                                                
    public Packet putFloat(float f, ByteOrder order)                                                                   {
        size += Float.BYTES                                                                                            ;
        if (prepend)                                                                                                   {
            queue.offerFirst(buffer -> buffer.order(order).putFloat(f))                                                ;}
          else                                                                                                         {
            queue.offerLast(buffer -> buffer.order(order).putFloat(f))                                                 ;}
        return this                                                                                                    ;}
    /**                                                                                                                
     * Writes a single {@code int} with {@link ByteOrder#BIG_ENDIAN} order to this {@link Packet}'s payload.           
     *                                                                                                                 
     * @param i An {@code int}.                                                                                        
     * @return The {@link Packet} to allow for chained writes.                                                         
     * @see #putInt(int, ByteOrder)                                                                                    
     */                                                                                                                
    public Packet putInt(int i)                                                                                        {
        return putInt(i, ByteOrder.BIG_ENDIAN)                                                                         ;}
    /**                                                                                                                
     * Writes a single {@code int} with the specified {@link ByteOrder} to this {@link Packet}'s payload.              
     *                                                                                                                 
     * @param i An {@code int}.                                                                                        
     * @return The {@link Packet} to allow for chained writes.                                                         
     */                                                                                                                
    public Packet putInt(int i, ByteOrder order)                                                                       {
        size += Integer.BYTES                                                                                          ;
        if (prepend)                                                                                                   {
            queue.offerFirst(buffer -> buffer.order(order).putInt(i))                                                  ;}
          else                                                                                                         {
            queue.offerLast(buffer -> buffer.order(order).putInt(i))                                                   ;}
        return this                                                                                                    ;}
    /**                                                                                                                
     * Writes a single {@code long} with {@link ByteOrder#BIG_ENDIAN} order to this {@link Packet}'s payload.          
     *                                                                                                                 
     * @param l A {@code long}.                                                                                        
     * @return The {@link Packet} to allow for chained writes.                                                         
     * @see #putLong(long, ByteOrder)                                                                                  
     */                                                                                                                
    public Packet putLong(long l)                                                                                      {
        return putLong(l, ByteOrder.BIG_ENDIAN)                                                                        ;}
    /**                                                                                                                
     * Writes a single {@code long} with the specified {@link ByteOrder} to this {@link Packet}'s payload.             
     *                                                                                                                 
     * @param l A {@code long}.                                                                                        
     * @return The {@link Packet} to allow for chained writes.                                                         
     */                                                                                                                
    public Packet putLong(long l, ByteOrder order)                                                                     {
        size += Long.BYTES                                                                                             ;
        if (prepend)                                                                                                   {
            queue.offerFirst(buffer -> buffer.order(order).putLong(l))                                                 ;}
          else                                                                                                         {
            queue.offerLast(buffer -> buffer.order(order).putLong(l))                                                  ;}
        return this                                                                                                    ;}
    /**                                                                                                                
     * Writes a single {@code short} with {@link ByteOrder#BIG_ENDIAN} order to this {@link Packet}'s payload.         
     *                                                                                                                 
     * @param s An {@code int} for ease-of-use, but internally down-casted to a {@code short}.                         
     * @return The {@link Packet} to allow for chained writes.                                                         
     * @see #putShort(int, ByteOrder)                                                                                  
     */                                                                                                                
    public Packet putShort(int s)                                                                                      {
        return putShort(s, ByteOrder.BIG_ENDIAN)                                                                       ;}
    /**                                                                                                                
     * Writes a single {@code short} with the specified {@link ByteOrder} to this {@link Packet}'s payload.            
     *                                                                                                                 
     * @param s An {@code int} for ease-of-use, but internally down-casted to a {@code short}.                         
     * @return The {@link Packet} to allow for chained writes.                                                         
     */                                                                                                                
    public Packet putShort(int s, ByteOrder order)                                                                     {
        size += Short.BYTES                                                                                            ;
        if (prepend)                                                                                                   {
            queue.offerFirst(buffer -> buffer.order(order).putShort((short) s))                                        ;}
          else                                                                                                         {
            queue.offerLast(buffer -> buffer.order(order).putShort((short) s))                                         ;}
        return this                                                                                                    ;}
    /**                                                                                                                
     * Writes a single {@link StandardCharsets#UTF_8}-encoded {@link String} with {@link ByteOrder#BIG_ENDIAN} order to
     * this {@link Packet}'s payload.                                                                                  
     * <br><br>                                                                                                        
     * The {@link String} can have a maximum length of {@code 65,535}.                                                 
     *                                                                                                                 
     * @param s A {@link String}.                                                                                      
     * @return The {@link Packet} to allow for chained writes.                                                         
     * @see #putString(String, Charset, ByteOrder)                                                                     
     */                                                                                                                
    public Packet putString(String s)                                                                                  {
        return putString(s, StandardCharsets.UTF_8, ByteOrder.BIG_ENDIAN)                                              ;}
    /**                                                                                                                
     * Writes a single {@link String} encoded with the specified {@link Charset} and {@link ByteOrder#BIG_ENDIAN}      
     * order to this {@link Packet}'s payload.                                                                         
     * <br><br>                                                                                                        
     * A {@code short} is used to store the length of the {@link String} in the payload header, which imposes a        
     * maximum {@link String} length of {@code 65,535} with a {@link StandardCharsets#UTF_8} encoding or               
     * {@code 32,767} (or less) with a different encoding.                                                             
     *                                                                                                                 
     * @param s A {@link String}.                                                                                      
     * @return The {@link Packet} to allow for chained writes.                                                         
     * @see #putString(String, Charset, ByteOrder)                                                                     
     */                                                                                                                
    public Packet putString(String s, Charset charset)                                                                 {
        return putString(s, charset, ByteOrder.BIG_ENDIAN)                                                             ;}
    /**                                                                                                                
     * Writes a single {@link String} encoded with the specified {@link Charset} and {@link ByteOrder} to this         
     * {@link Packet}'s payload.                                                                                       
     * <br><br>                                                                                                        
     * A {@code short} is used to store the length of the {@link String} in the payload header, which imposes a        
     * maximum {@link String} length of {@code 65,535} with a {@link StandardCharsets#UTF_8} encoding or               
     * {@code 32,767} (or less) with a different encoding.                                                             
     *                                                                                                                 
     * @param s A {@link String}.                                                                                      
     * @return The {@link Packet} to allow for chained writes.                                                         
     */                                                                                                                
    public Packet putString(String s, Charset charset, ByteOrder order)                                                {
        var bytes = s.getBytes(charset)                                                                                ;
        putShort(bytes.length, order)                                                                                  ;
        putBytes(order, bytes)                                                                                         ;
        return this                                                                                                    ;}
    /**                                                                                                                
     * Prepends data to the front of the {@link Packet}.                                                               
     * <br><br>                                                                                                        
     * This is primarily used for headers, such as when one or more of the headers depend on the size                  
     * of the data contained within the {@link Packet} itself.                                                         
     *                                                                                                                 
     * @param runnable The {@link Runnable} containing calls to add more data to this {@link Packet}.                  
     * @return The {@link Packet} to allow for chained writes.                                                         
     */                                                                                                                
    public Packet prepend(Runnable runnable)                                                                           {
        prepend = true                                                                                                 ;
        runnable.run()                                                                                                 ;
        prepend = false                                                                                                ;
        return this                                                                                                    ;}
    /**                                                                                                                
     * Queues this {@link Packet} to a single {@link Client}.                                                          
     * <br><br>                                                                                                        
     * The {@link Client} will not receive this {@link Packet} until {@link Client#flush()} is called.                 
     *                                                                                                                 
     * @param <T> A {@link Client} or any of its children.                                                             
     * @param client The {@link Client} to queue this {@link Packet} to.                                               
     */                                                                                                                
    public final <T extends Client> void write(T client)                                                               {
        if (size > client.getBufferSize())                                                                             {
            throw new IllegalStateException("Packet is too large (Size: " + size + ") for client buffer size" +        
                    " (Limit: " + client.getBufferSize() + ")")                                                        ;}
        client.getOutgoingPackets().offer(this)                                                                        ;}
    /**                                                                                                                
     * Queues this {@link Packet} to one (or more) {@link Client}(s).                                                  
     * <br><br>                                                                                                        
     * No {@link Client} will receive this {@link Packet} until {@link Client#flush()} is called for that respective   
     * {@link Client}.                                                                                                 
     *                                                                                                                 
     * @param <T> A {@link Client} or any of its children.                                                             
     * @param clients A variable amount of {@link Client}s.                                                            
     */                                                                                                                
    @SafeVarargs                                                                                                       
    public final <T extends Client> void write(T... clients)                                                           {
        if (clients.length == 0)                                                                                       {
            throw new IllegalArgumentException("You must send this packet to at least one client!")                    ;}
        for (Client client : clients)                                                                                  {
            write(client)                                                                                              ;}}
    /**                                                                                                                
     * Queues this {@link Packet} to one (or more) {@link Client}(s).                                                  
     * <br><br>                                                                                                        
     * No {@link Client} will receive this {@link Packet} until {@link Client#flush()} is called for that respective   
     * {@link Client}.                                                                                                 
     *                                                                                                                 
     * @param clients A {@link Collection} of {@link Client}s.                                                         
     */                                                                                                                
    public final void write(Collection<? extends Client> clients)                                                      {
        if (clients.isEmpty())                                                                                         {
            throw new IllegalArgumentException("You must send this packet to at least one client!")                    ;}
        clients.forEach(this::write)                                                                                   ;}
    /**                                                                                                                
     * Queues this {@link Packet} to a single {@link Client} and calls {@link Client#flush()}, flushing all            
     * previously-queued packets as well.                                                                              
     *                                                                                                                 
     * @param <T> A {@link Client} or any of its children.                                                             
     * @param client The {@link Client} to queue (and flush) this {@link Packet} to.                                   
     */                                                                                                                
    public final <T extends Client> void writeAndFlush(T client)                                                       {
        if (size > client.getBufferSize())                                                                             {
            throw new IllegalStateException("Packet is too large (Size: " + size + ") for client buffer size" +        
                    " (Limit: " + client.getBufferSize() + ")")                                                        ;}
        client.getOutgoingPackets().offer(this)                                                                        ;
        client.flush()                                                                                                 ;}
    /**                                                                                                                
     * Queues this {@link Packet} to one or more {@link Client}s and calls {@link Client#flush()},                     
     * flushing all previously-queued packets as well.                                                                 
     *                                                                                                                 
     * @param <T> A {@link Client} or any of its children.                                                             
     * @param clients A variable amount of {@link Client}s.                                                            
     */                                                                                                                
    @SafeVarargs                                                                                                       
    public final <T extends Client> void writeAndFlush(T... clients)                                                   {
        if (clients.length == 0)                                                                                       {
            throw new IllegalArgumentException("You must send this packet to at least one client!")                    ;}
        for (Client client : clients)                                                                                  {
            writeAndFlush(client)                                                                                      ;}}
    /**                                                                                                                
     * Queues this {@link Packet} to one or more {@link Client}s and calls {@link Client#flush()},                     
     * flushing all previously-queued packets as well.                                                                 
     *                                                                                                                 
     * @param clients A {@link Collection} of {@link Client}s.                                                         
     */                                                                                                                
    public final void writeAndFlush(Collection<? extends Client> clients)                                              {
        if (clients.isEmpty())                                                                                         {
            throw new IllegalArgumentException("You must send this packet to at least one client!")                    ;}
        clients.forEach(this::writeAndFlush)                                                                           ;}
    /**                                                                                                                
     * Gets the size of this {@link Packet}'s payload in {@code byte}s.                                                
     *                                                                                                                 
     * @return The current size of this {@link Packet} in {@code byte}s.                                               
     */                                                                                                                
    public int getSize()                                                                                               {
        return size                                                                                                    ;}
    /**                                                                                                                
     * Gets the backing {@link Deque} of this {@link Packet}.                                                          
     *                                                                                                                 
     * @return A {@link Deque}.                                                                                        
     */                                                                                                                
    public Deque<Consumer<ByteBuffer>> getQueue()                                                                      {
        return queue                                                                                                   ;}}
=======
/*
 * MIT License
 *
 * Copyright (c) 2019 Jacob Glickman
 *
 * Permission is hereby granted, free of charge, to any person obtaining a copy
 * of this software and associated documentation files (the "Software"), to deal
 * in the Software without restriction, including without limitation the rights
 * to use, copy, modify, merge, publish, distribute, sublicense, and/or sell
 * copies of the Software, and to permit persons to whom the Software is
 * furnished to do so, subject to the following conditions:
 *
 * The above copyright notice and this permission notice shall be included in all
 * copies or substantial portions of the Software.
 *
 * THE SOFTWARE IS PROVIDED "AS IS", WITHOUT WARRANTY OF ANY KIND, EXPRESS OR
 * IMPLIED, INCLUDING BUT NOT LIMITED TO THE WARRANTIES OF MERCHANTABILITY,
 * FITNESS FOR A PARTICULAR PURPOSE AND NONINFRINGEMENT. IN NO EVENT SHALL THE
 * AUTHORS OR COPYRIGHT HOLDERS BE LIABLE FOR ANY CLAIM, DAMAGES OR OTHER
 * LIABILITY, WHETHER IN AN ACTION OF CONTRACT, TORT OR OTHERWISE, ARISING FROM,
 * OUT OF OR IN CONNECTION WITH THE SOFTWARE OR THE USE OR OTHER DEALINGS IN THE
 * SOFTWARE.
 */
package simplenet.packet;

import java.nio.ByteBuffer;
import java.nio.ByteOrder;
import java.nio.charset.Charset;
import java.nio.charset.StandardCharsets;
import java.util.ArrayDeque;
import java.util.Collection;
import java.util.Deque;
import java.util.function.Consumer;
import javax.crypto.Cipher;
import simplenet.Client;
import simplenet.Server;
import simplenet.utility.Utility;

/**
 * A {@link Packet} that will be sent from a {@link Client} to the {@link Server} or vice versa.
 * <br><br>
 * This class is <strong>NOT</strong> safe for concurrent use among multiple threads.
 */
public final class Packet {
    
    /**
     * A {@code boolean} that designates whether data should be added to the front of the {@link Deque} rather than
     * the end.
     */
    private boolean prepend;

    /**
     * A {@link Deque} that lazily writes data to the backing {@link ByteBuffer}.
     */
    private final Deque<byte[]> queue;

    /**
     * A {@code private} constructor.
     */
    private Packet() {
        this.queue = new ArrayDeque<>();
    }

    /**
     * Instantiates a new {@link Packet}.
     *
     * @return An instance of {@link Packet}.
     */
    public static Packet builder() {
        return new Packet();
    }
    
    /**
     * A helper method that eliminates duplicate code and enqueues a {@code byte[]} to the backing {@link Deque}
     * (either at the front or back depending on the value of {@code prepend}).
     *
     * @param data The data to be written.
     * @return This {@link Packet} to allow for chained writes.
     */
    private Packet enqueue(byte[] data) {
        if (prepend) {
            queue.offerFirst(data);
        } else {
            queue.offerLast(data);
        }
        
        return this;
    }
    
    /**
     * Writes a single {@code boolean} to this {@link Packet}'s payload.
     * <br><br>
     * The {@code boolean} is sent over the network as a {@code byte} with a value of {@code 1} for {@code true} and a
     * value of {@code 0} for {@code false}.
     *
     * @param b A {@code boolean}, that is internally written as a {@code byte}.
     * @return The {@link Packet} to allow for chained writes.
     */
    public Packet putBoolean(boolean b) {
        return enqueue(new byte[] { b ? (byte) 1 : 0 });
    }
    
    /**
     * Writes a single {@code byte} to this {@link Packet}'s payload.
     *
     * @param b An {@code int} for ease-of-use, but internally down-casted to a {@code byte}.
     * @return The {@link Packet} to allow for chained writes.
     */
    public Packet putByte(int b) {
        return enqueue(new byte[] { (byte) b });
    }

    /**
     * Writes a variable amount of {@code byte}s to this {@link Packet}'s payload.
     *
     * @param src A variable amount of {@code byte}s.
     * @return The {@link Packet} to allow for chained writes.
     */
    public Packet putBytes(byte... src) {
        return enqueue(src);
    }

    /**
     * Writes a single {@code char} with {@link ByteOrder#BIG_ENDIAN} order to this {@link Packet}'s payload.
     *
     * @param c A {@code char}.
     * @return The {@link Packet} to allow for chained writes.
     * @see #putChar(char, ByteOrder)
     */
    public Packet putChar(char c) {
        return putChar(c, ByteOrder.BIG_ENDIAN);
    }
    
    /**
     * Writes a single {@code char} with the specified {@link ByteOrder} to this {@link Packet}'s payload.
     *
     * @param c     A {@code char}.
     * @param order The internal byte order of the {@code char}.
     * @return The {@link Packet} to allow for chained writes.
     */
    public Packet putChar(char c, ByteOrder order) {
        return enqueue(ByteBuffer.allocate(Character.BYTES).putChar(order == ByteOrder.LITTLE_ENDIAN ?
                Character.reverseBytes(c) : c).array());
    }
    
    /**
     * Writes a single {@code double} with {@link ByteOrder#BIG_ENDIAN} order to this {@link Packet}'s payload.
     *
     * @param d A {@code double}.
     * @return The {@link Packet} to allow for chained writes.
     * @see #putDouble(double, ByteOrder)
     */
    public Packet putDouble(double d) {
        return putDouble(d, ByteOrder.BIG_ENDIAN);
    }
    
    /**
     * Writes a single {@code double} with the specified {@link ByteOrder} to this {@link Packet}'s payload.
     *
     * @param d     A {@code double}.
     * @param order The internal byte order of the {@code double}.
     * @return The {@link Packet} to allow for chained writes.
     * @see #putLong(long, ByteOrder)
     */
    public Packet putDouble(double d, ByteOrder order) {
        return putLong(Double.doubleToRawLongBits(d), order);
    }
    
    /**
     * Writes a single {@code float} with {@link ByteOrder#BIG_ENDIAN} order to this {@link Packet}'s payload.
     *
     * @param f A {@code float}.
     * @return The {@link Packet} to allow for chained writes.
     * @see #putFloat(float, ByteOrder)
     */
    public Packet putFloat(float f) {
        return putFloat(f, ByteOrder.BIG_ENDIAN);
    }
    
    /**
     * Writes a single {@code float} with the specified {@link ByteOrder} to this {@link Packet}'s payload.
     *
     * @param f     A {@code float}.
     * @param order The internal byte order of the {@code float}.
     * @return The {@link Packet} to allow for chained writes.
     * @see #putInt(int, ByteOrder)
     */
    public Packet putFloat(float f, ByteOrder order) {
        return putInt(Float.floatToRawIntBits(f), order);
    }
    
    /**
     * Writes a single {@code int} with {@link ByteOrder#BIG_ENDIAN} order to this {@link Packet}'s payload.
     *
     * @param i An {@code int}.
     * @return The {@link Packet} to allow for chained writes.
     * @see #putInt(int, ByteOrder)
     */
    public Packet putInt(int i) {
        return putInt(i, ByteOrder.BIG_ENDIAN);
    }
    
    /**
     * Writes a single {@code int} with the specified {@link ByteOrder} to this {@link Packet}'s payload.
     *
     * @param i     An {@code int}.
     * @param order The internal byte order of the {@code int}.
     * @return The {@link Packet} to allow for chained writes.
     */
    public Packet putInt(int i, ByteOrder order) {
        return enqueue(ByteBuffer.allocate(Integer.BYTES).putInt(order == ByteOrder.LITTLE_ENDIAN ?
                Integer.reverseBytes(i) : i).array());
    }
    
    /**
     * Writes a single {@code long} with {@link ByteOrder#BIG_ENDIAN} order to this {@link Packet}'s payload.
     *
     * @param l A {@code long}.
     * @return The {@link Packet} to allow for chained writes.
     * @see #putLong(long, ByteOrder)
     */
    public Packet putLong(long l) {
        return putLong(l, ByteOrder.BIG_ENDIAN);
    }
    
    /**
     * Writes a single {@code long} with the specified {@link ByteOrder} to this {@link Packet}'s payload.
     *
     * @param l     A {@code long}.
     * @param order The internal byte order of the {@code long}.
     * @return The {@link Packet} to allow for chained writes.
     */
    public Packet putLong(long l, ByteOrder order) {
        return enqueue(ByteBuffer.allocate(Long.BYTES).putLong(order == ByteOrder.LITTLE_ENDIAN ?
                Long.reverseBytes(l) : l).array());
    }
    
    /**
     * Writes a single {@code short} with {@link ByteOrder#BIG_ENDIAN} order to this {@link Packet}'s payload.
     *
     * @param s An {@code int} for ease-of-use, but internally down-casted to a {@code short}.
     * @return The {@link Packet} to allow for chained writes.
     * @see #putShort(int, ByteOrder)
     */
    public Packet putShort(int s) {
        return putShort(s, ByteOrder.BIG_ENDIAN);
    }
    
    /**
     * Writes a single {@code short} with the specified {@link ByteOrder} to this {@link Packet}'s payload.
     *
     * @param s     An {@code int} for ease-of-use, but internally down-casted to a {@code short}.
     * @param order The internal byte order of the {@code short}.
     * @return The {@link Packet} to allow for chained writes.
     */
    public Packet putShort(int s, ByteOrder order) {
        short value = (short) s;
        return enqueue(ByteBuffer.allocate(Short.BYTES).putShort(order == ByteOrder.LITTLE_ENDIAN ?
                Short.reverseBytes(value) : value).array());
    }

    /**
     * Writes a single {@link StandardCharsets#UTF_8}-encoded {@link String} with {@link ByteOrder#BIG_ENDIAN} order to
     * this {@link Packet}'s payload.
     * <br><br>
     * The {@link String} can have a maximum length of {@code 65,535}.
     *
     * @param s The {@link String} to write.
     * @return The {@link Packet} to allow for chained writes.
     * @see #putString(String, Charset, ByteOrder)
     */
    public Packet putString(String s) {
        return putString(s, StandardCharsets.UTF_8, ByteOrder.BIG_ENDIAN);
    }
    
    /**
     * Writes a single {@link String} encoded with the specified {@link Charset} and {@link ByteOrder#BIG_ENDIAN}
     * order to this {@link Packet}'s payload.
     * <br><br>
     * A {@code short} is used to store the length of the {@link String} in the payload header, which imposes a
     * maximum {@link String} length of {@code 65,535} with a {@link StandardCharsets#UTF_8} encoding or
     * {@code 32,767} (or less) with a different encoding.
     *
     * @param s       The {@link String} write.
     * @param charset The {@link Charset} of the {@link String} being written.
     * @return The {@link Packet} to allow for chained writes.
     * @see #putString(String, Charset, ByteOrder)
     */
    public Packet putString(String s, Charset charset) {
        return putString(s, charset, ByteOrder.BIG_ENDIAN);
    }
    
    /**
     * Writes a single {@link String} encoded with the specified {@link Charset} and {@link ByteOrder} to this
     * {@link Packet}'s payload.
     * <br><br>
     * A {@code short} is used to store the length of the {@link String} in the payload header, which imposes a
     * maximum {@link String} length of {@code 65,535} with a {@link StandardCharsets#UTF_8} encoding or
     * {@code 32,767} (or less) with a different encoding.
     *
     * @param s       The {@link String} to write.
     * @param charset The {@link Charset} of the {@link String} being written.
     * @param order   The internal byte order of the {@link String}.
     * @return The {@link Packet} to allow for chained writes.
     */
    public Packet putString(String s, Charset charset, ByteOrder order) {
        var bytes = s.getBytes(charset);
        putShort(bytes.length, order);
        putBytes(bytes);
        return this;
    }

    /**
     * Prepends data to the front of this {@link Packet}.
     * <br><br>
     * This is primarily used for headers, such as when one or more of the headers depend on the size
     * of the data contained within the {@link Packet} itself.
     *
     * @param consumer The {@link Consumer} containing calls to add more data to this {@link Packet}.
     * @return This {@link Packet} to allow for chained writes.
     */
    public Packet prepend(Consumer<Packet> consumer) {
        prepend = true;
        consumer.accept(this);
        prepend = false;
        return this;
    }
    
    /**
     * Queues this {@link Packet} to a single {@link Client}.
     * <br><br>
     * The {@link Client} will not receive this {@link Packet} until {@link Client#flush()} is called.
     *
     * @param <T> A {@link Client} or any of its children.
     * @param client The {@link Client} to queue this {@link Packet} to.
     */
    public final <T extends Client> void write(T client) {
        int size = getSize(client);
        
        if (size > client.getBufferSize()) {
            throw new IllegalStateException("Packet is too large (Size: " + size + ") for client buffer size" +
                    " (Limit: " + client.getBufferSize() + ")");
        }
    
        client.getOutgoingPackets().offer(this);
    }
    
    /**
     * Queues this {@link Packet} to one (or more) {@link Client}(s).
     * <br><br>
     * No {@link Client} will receive this {@link Packet} until {@link Client#flush()} is called for that respective
     * {@link Client}.
     *
     * @param <T> A {@link Client} or any of its children.
     * @param clients A variable amount of {@link Client}s.
     */
    @SafeVarargs
    public final <T extends Client> void write(T... clients) {
        if (clients.length == 0) {
            throw new IllegalArgumentException("You must send this packet to at least one client!");
        }

        for (var client : clients) {
            write(client);
        }
    }

    /**
     * Queues this {@link Packet} to one (or more) {@link Client}(s).
     * <br><br>
     * No {@link Client} will receive this {@link Packet} until {@link Client#flush()} is called for that respective
     * {@link Client}.
     *
     * @param clients A {@link Collection} of {@link Client}s.
     */
    public final void write(Collection<? extends Client> clients) {
        if (clients.isEmpty()) {
            throw new IllegalArgumentException("You must send this packet to at least one client!");
        }

        clients.forEach(this::write);
    }
    
    /**
     * Queues this {@link Packet} to a single {@link Client} and calls {@link Client#flush()}, flushing all
     * previously-queued packets as well.
     *
     * @param <T> A {@link Client} or any of its children.
     * @param client The {@link Client} to queue (and flush) this {@link Packet} to.
     */
    public final <T extends Client> void writeAndFlush(T client) {
        write(client);
        client.flush();
    }

    /**
     * Queues this {@link Packet} to one or more {@link Client}s and calls {@link Client#flush()},
     * flushing all previously-queued packets as well.
     *
     * @param <T> A {@link Client} or any of its children.
     * @param clients A variable amount of {@link Client}s.
     */
    @SafeVarargs
    public final <T extends Client> void writeAndFlush(T... clients) {
        if (clients.length == 0) {
            throw new IllegalArgumentException("You must send this packet to at least one client!");
        }

        for (var client : clients) {
            writeAndFlush(client);
        }
    }

    /**
     * Queues this {@link Packet} to one or more {@link Client}s and calls {@link Client#flush()},
     * flushing all previously-queued packets as well.
     *
     * @param clients A {@link Collection} of {@link Client}s.
     */
    public final void writeAndFlush(Collection<? extends Client> clients) {
        if (clients.isEmpty()) {
            throw new IllegalArgumentException("You must send this packet to at least one client!");
        }

        clients.forEach(this::writeAndFlush);
    }
    
    /**
     * Gets the size of this {@link Packet}'s payload in {@code byte}s, while taking the specified {@link Client}'s
     * encryption into account, as a {@link Cipher}'s padding may increase the size of this {@link Packet}.
     *
     * @param client The {@link Client} that this {@link Packet} will be sent to.
     * @return The current size of this {@link Packet} in {@code byte}s.
     */
    public <T extends Client> int getSize(T client) {
        Cipher encryption;
        
        if ((encryption = client.getEncryption()) == null) {
            return queue.stream().mapToInt(array -> array.length).sum();
        }
        
        int blockSize = encryption.getBlockSize();
        
        return queue.stream().mapToInt(array -> Utility.roundUpToNextMultiple(array.length, blockSize)).sum();
    }

    /**
     * Gets the backing {@link Deque} of this {@link Packet}.
     * <br><br>
     * This method should only be used internally; modifying this deque in any way can produce unintended results!
     *
     * @return A {@link Deque}.
     */
    public Deque<byte[]> getQueue() {
        return queue;
    }

}
>>>>>>> 212184a8
<|MERGE_RESOLUTION|>--- conflicted
+++ resolved
@@ -1,392 +1,3 @@
-<<<<<<< HEAD
-package simplenet.packet                                                                                               ;
-import java.nio.ByteBuffer                                                                                             ;
-import java.nio.ByteOrder                                                                                              ;
-import java.nio.charset.Charset                                                                                        ;
-import java.nio.charset.StandardCharsets                                                                               ;
-import java.util.ArrayDeque                                                                                            ;
-import java.util.Collection                                                                                            ;
-import java.util.Deque                                                                                                 ;
-import java.util.function.Consumer                                                                                     ;
-import simplenet.Client                                                                                                ;
-import simplenet.Server                                                                                                ;
-/**                                                                                                                    
- * A {@link Packet} that will be sent from a {@link Client} to the {@link Server} or vice versa.                       
- * <br><br>                                                                                                            
- * This class is <strong>NOT</strong> safe for concurrent use among multiple threads.                                  
- */                                                                                                                    
-public final class Packet                                                                                              {
-    /**                                                                                                                
-     * A {@code boolean} that designates whether data should be added to the front of the {@link Deque} rather than    
-     * the end.                                                                                                        
-     */                                                                                                                
-    private boolean prepend                                                                                            ;
-    /**                                                                                                                
-     * An {@code int} representing the amount of bytes that this {@link Packet} will contain in its payload.           
-     */                                                                                                                
-    private int size                                                                                                   ;
-    /**                                                                                                                
-     * A {@link Deque} that lazily writes data to the backing {@link ByteBuffer}.                                      
-     */                                                                                                                
-    private final Deque<Consumer<ByteBuffer>> queue                                                                    ;
-    /**                                                                                                                
-     * A {@code private} constructor.                                                                                  
-     */                                                                                                                
-    private Packet()                                                                                                   {
-        this.queue = new ArrayDeque<>()                                                                                ;}
-    /**                                                                                                                
-     * Instantiates a raw {@link Packet} builder.                                                                      
-     *                                                                                                                 
-     * @return An instance of {@link Packet}.                                                                          
-     */                                                                                                                
-    public static Packet builder()                                                                                     {
-        return new Packet()                                                                                            ;}
-    /**                                                                                                                
-     * Writes a single {@code boolean} with {@link ByteOrder#BIG_ENDIAN} order to this {@link Packet}'s payload.       
-     *                                                                                                                 
-     * @param b A {@code boolean}, that is internally written as a {@code byte}.                                       
-     * @return The {@link Packet} to allow for chained writes.                                                         
-     * @see #putBoolean(boolean, ByteOrder)                                                                            
-     */                                                                                                                
-    public Packet putBoolean(boolean b)                                                                                {
-        return putBoolean(b, ByteOrder.BIG_ENDIAN)                                                                     ;}
-    /**                                                                                                                
-     * Writes a single {@code boolean} with the specified {@link ByteOrder} to this {@link Packet}'s payload.          
-     *                                                                                                                 
-     * @param b A {@code boolean}, that is internally written as a {@code byte}.                                       
-     * @return The {@link Packet} to allow for chained writes.                                                         
-     */                                                                                                                
-    public Packet putBoolean(boolean b, ByteOrder order)                                                               {
-        size += Byte.BYTES                                                                                             ;
-        if (prepend)                                                                                                   {
-            queue.offerFirst(buffer -> buffer.order(order).put((byte) (b ? 1 : 0)))                                    ;}
-          else                                                                                                         {
-            queue.offerLast(buffer -> buffer.order(order).put((byte) (b ? 1 : 0)))                                     ;}
-        return this                                                                                                    ;}
-    /**                                                                                                                
-     * Writes a single {@code byte} with {@link ByteOrder#BIG_ENDIAN} order to this {@link Packet}'s payload.          
-     *                                                                                                                 
-     * @param b An {@code int} for ease-of-use, but internally down-casted to a {@code byte}.                          
-     * @return The {@link Packet} to allow for chained writes.                                                         
-     * @see #putByte(int, ByteOrder)                                                                                   
-     */                                                                                                                
-    public Packet putByte(int b)                                                                                       {
-        return putByte(b, ByteOrder.BIG_ENDIAN)                                                                        ;}
-    /**                                                                                                                
-     * Writes a single {@code byte} with the specified {@link ByteOrder} to this {@link Packet}'s payload.             
-     *                                                                                                                 
-     * @param b An {@code int} for ease-of-use, but internally down-casted to a {@code byte}.                          
-     * @return The {@link Packet} to allow for chained writes.                                                         
-     */                                                                                                                
-    public Packet putByte(int b, ByteOrder order)                                                                      {
-        size += Byte.BYTES                                                                                             ;
-        if (prepend)                                                                                                   {
-            queue.offerFirst(buffer -> buffer.order(order).put((byte) b))                                              ;}
-          else                                                                                                         {
-            queue.offerLast(buffer -> buffer.order(order).put((byte) b))                                               ;}
-        return this                                                                                                    ;}
-    /**                                                                                                                
-     * Writes a variable amount of {@code byte}s with {@link ByteOrder#BIG_ENDIAN} order to this {@link Packet}'s      
-     * payload.                                                                                                        
-     *                                                                                                                 
-     * @param src A variable amount of {@code byte}s.                                                                  
-     * @return The {@link Packet} to allow for chained writes.                                                         
-     * @see #putBytes(ByteOrder, byte...)                                                                              
-     */                                                                                                                
-    public Packet putBytes(byte... src)                                                                                {
-        return putBytes(ByteOrder.BIG_ENDIAN, src)                                                                     ;}
-    /**                                                                                                                
-     * Writes a variable amount of {@code byte}s with the specified {@link ByteOrder} to this {@link Packet}'s payload.
-     *                                                                                                                 
-     * @param src A variable amount of {@code byte}s.                                                                  
-     * @return The {@link Packet} to allow for chained writes.                                                         
-     */                                                                                                                
-    public Packet putBytes(ByteOrder order, byte... src)                                                               {
-        size += src.length * Byte.BYTES                                                                                ;
-        if (prepend)                                                                                                   {
-            queue.offerFirst(buffer -> buffer.order(order).put(src))                                                   ;}
-          else                                                                                                         {
-            queue.offerLast(buffer -> buffer.order(order).put(src))                                                    ;}
-        return this                                                                                                    ;}
-    /**                                                                                                                
-     * Writes a single {@code char} with {@link ByteOrder#BIG_ENDIAN} order to this {@link Packet}'s payload.          
-     *                                                                                                                 
-     * @param c A {@code char}.                                                                                        
-     * @return The {@link Packet} to allow for chained writes.                                                         
-     * @see #putChar(char, ByteOrder)                                                                                  
-     */                                                                                                                
-    public Packet putChar(char c)                                                                                      {
-        return putChar(c, ByteOrder.BIG_ENDIAN)                                                                        ;}
-    /**                                                                                                                
-     * Writes a single {@code char} with the specified {@link ByteOrder} to this {@link Packet}'s payload.             
-     *                                                                                                                 
-     * @param c A {@code char}.                                                                                        
-     * @return The {@link Packet} to allow for chained writes.                                                         
-     */                                                                                                                
-    public Packet putChar(char c, ByteOrder order)                                                                     {
-        size += Character.BYTES                                                                                        ;
-        if (prepend)                                                                                                   {
-            queue.offerFirst(buffer -> buffer.order(order).putChar(c))                                                 ;}
-          else                                                                                                         {
-            queue.offerLast(buffer -> buffer.order(order).putChar(c))                                                  ;}
-        return this                                                                                                    ;}
-    /**                                                                                                                
-     * Writes a single {@code double} with {@link ByteOrder#BIG_ENDIAN} order to this {@link Packet}'s payload.        
-     *                                                                                                                 
-     * @param d A {@code double}.                                                                                      
-     * @return The {@link Packet} to allow for chained writes.                                                         
-     * @see #putDouble(double, ByteOrder)                                                                              
-     */                                                                                                                
-    public Packet putDouble(double d)                                                                                  {
-        return putDouble(d, ByteOrder.BIG_ENDIAN)                                                                      ;}
-    /**                                                                                                                
-     * Writes a single {@code double} with the specified {@link ByteOrder} to this {@link Packet}'s payload.           
-     *                                                                                                                 
-     * @param d A {@code double}.                                                                                      
-     * @return The {@link Packet} to allow for chained writes.                                                         
-     */                                                                                                                
-    public Packet putDouble(double d, ByteOrder order)                                                                 {
-        size += Double.BYTES                                                                                           ;
-        if (prepend)                                                                                                   {
-            queue.offerFirst(buffer -> buffer.order(order).putDouble(d))                                               ;}
-          else                                                                                                         {
-            queue.offerLast(buffer -> buffer.order(order).putDouble(d))                                                ;}
-        return this                                                                                                    ;}
-    /**                                                                                                                
-     * Writes a single {@code float} with {@link ByteOrder#BIG_ENDIAN} order to this {@link Packet}'s payload.         
-     *                                                                                                                 
-     * @param f A {@code float}.                                                                                       
-     * @return The {@link Packet} to allow for chained writes.                                                         
-     * @see #putFloat(float, ByteOrder)                                                                                
-     */                                                                                                                
-    public Packet putFloat(float f)                                                                                    {
-        return putFloat(f, ByteOrder.BIG_ENDIAN)                                                                       ;}
-    /**                                                                                                                
-     * Writes a single {@code float} with the specified {@link ByteOrder} to this {@link Packet}'s payload.            
-     *                                                                                                                 
-     * @param f A {@code float}.                                                                                       
-     * @return The {@link Packet} to allow for chained writes.                                                         
-     */                                                                                                                
-    public Packet putFloat(float f, ByteOrder order)                                                                   {
-        size += Float.BYTES                                                                                            ;
-        if (prepend)                                                                                                   {
-            queue.offerFirst(buffer -> buffer.order(order).putFloat(f))                                                ;}
-          else                                                                                                         {
-            queue.offerLast(buffer -> buffer.order(order).putFloat(f))                                                 ;}
-        return this                                                                                                    ;}
-    /**                                                                                                                
-     * Writes a single {@code int} with {@link ByteOrder#BIG_ENDIAN} order to this {@link Packet}'s payload.           
-     *                                                                                                                 
-     * @param i An {@code int}.                                                                                        
-     * @return The {@link Packet} to allow for chained writes.                                                         
-     * @see #putInt(int, ByteOrder)                                                                                    
-     */                                                                                                                
-    public Packet putInt(int i)                                                                                        {
-        return putInt(i, ByteOrder.BIG_ENDIAN)                                                                         ;}
-    /**                                                                                                                
-     * Writes a single {@code int} with the specified {@link ByteOrder} to this {@link Packet}'s payload.              
-     *                                                                                                                 
-     * @param i An {@code int}.                                                                                        
-     * @return The {@link Packet} to allow for chained writes.                                                         
-     */                                                                                                                
-    public Packet putInt(int i, ByteOrder order)                                                                       {
-        size += Integer.BYTES                                                                                          ;
-        if (prepend)                                                                                                   {
-            queue.offerFirst(buffer -> buffer.order(order).putInt(i))                                                  ;}
-          else                                                                                                         {
-            queue.offerLast(buffer -> buffer.order(order).putInt(i))                                                   ;}
-        return this                                                                                                    ;}
-    /**                                                                                                                
-     * Writes a single {@code long} with {@link ByteOrder#BIG_ENDIAN} order to this {@link Packet}'s payload.          
-     *                                                                                                                 
-     * @param l A {@code long}.                                                                                        
-     * @return The {@link Packet} to allow for chained writes.                                                         
-     * @see #putLong(long, ByteOrder)                                                                                  
-     */                                                                                                                
-    public Packet putLong(long l)                                                                                      {
-        return putLong(l, ByteOrder.BIG_ENDIAN)                                                                        ;}
-    /**                                                                                                                
-     * Writes a single {@code long} with the specified {@link ByteOrder} to this {@link Packet}'s payload.             
-     *                                                                                                                 
-     * @param l A {@code long}.                                                                                        
-     * @return The {@link Packet} to allow for chained writes.                                                         
-     */                                                                                                                
-    public Packet putLong(long l, ByteOrder order)                                                                     {
-        size += Long.BYTES                                                                                             ;
-        if (prepend)                                                                                                   {
-            queue.offerFirst(buffer -> buffer.order(order).putLong(l))                                                 ;}
-          else                                                                                                         {
-            queue.offerLast(buffer -> buffer.order(order).putLong(l))                                                  ;}
-        return this                                                                                                    ;}
-    /**                                                                                                                
-     * Writes a single {@code short} with {@link ByteOrder#BIG_ENDIAN} order to this {@link Packet}'s payload.         
-     *                                                                                                                 
-     * @param s An {@code int} for ease-of-use, but internally down-casted to a {@code short}.                         
-     * @return The {@link Packet} to allow for chained writes.                                                         
-     * @see #putShort(int, ByteOrder)                                                                                  
-     */                                                                                                                
-    public Packet putShort(int s)                                                                                      {
-        return putShort(s, ByteOrder.BIG_ENDIAN)                                                                       ;}
-    /**                                                                                                                
-     * Writes a single {@code short} with the specified {@link ByteOrder} to this {@link Packet}'s payload.            
-     *                                                                                                                 
-     * @param s An {@code int} for ease-of-use, but internally down-casted to a {@code short}.                         
-     * @return The {@link Packet} to allow for chained writes.                                                         
-     */                                                                                                                
-    public Packet putShort(int s, ByteOrder order)                                                                     {
-        size += Short.BYTES                                                                                            ;
-        if (prepend)                                                                                                   {
-            queue.offerFirst(buffer -> buffer.order(order).putShort((short) s))                                        ;}
-          else                                                                                                         {
-            queue.offerLast(buffer -> buffer.order(order).putShort((short) s))                                         ;}
-        return this                                                                                                    ;}
-    /**                                                                                                                
-     * Writes a single {@link StandardCharsets#UTF_8}-encoded {@link String} with {@link ByteOrder#BIG_ENDIAN} order to
-     * this {@link Packet}'s payload.                                                                                  
-     * <br><br>                                                                                                        
-     * The {@link String} can have a maximum length of {@code 65,535}.                                                 
-     *                                                                                                                 
-     * @param s A {@link String}.                                                                                      
-     * @return The {@link Packet} to allow for chained writes.                                                         
-     * @see #putString(String, Charset, ByteOrder)                                                                     
-     */                                                                                                                
-    public Packet putString(String s)                                                                                  {
-        return putString(s, StandardCharsets.UTF_8, ByteOrder.BIG_ENDIAN)                                              ;}
-    /**                                                                                                                
-     * Writes a single {@link String} encoded with the specified {@link Charset} and {@link ByteOrder#BIG_ENDIAN}      
-     * order to this {@link Packet}'s payload.                                                                         
-     * <br><br>                                                                                                        
-     * A {@code short} is used to store the length of the {@link String} in the payload header, which imposes a        
-     * maximum {@link String} length of {@code 65,535} with a {@link StandardCharsets#UTF_8} encoding or               
-     * {@code 32,767} (or less) with a different encoding.                                                             
-     *                                                                                                                 
-     * @param s A {@link String}.                                                                                      
-     * @return The {@link Packet} to allow for chained writes.                                                         
-     * @see #putString(String, Charset, ByteOrder)                                                                     
-     */                                                                                                                
-    public Packet putString(String s, Charset charset)                                                                 {
-        return putString(s, charset, ByteOrder.BIG_ENDIAN)                                                             ;}
-    /**                                                                                                                
-     * Writes a single {@link String} encoded with the specified {@link Charset} and {@link ByteOrder} to this         
-     * {@link Packet}'s payload.                                                                                       
-     * <br><br>                                                                                                        
-     * A {@code short} is used to store the length of the {@link String} in the payload header, which imposes a        
-     * maximum {@link String} length of {@code 65,535} with a {@link StandardCharsets#UTF_8} encoding or               
-     * {@code 32,767} (or less) with a different encoding.                                                             
-     *                                                                                                                 
-     * @param s A {@link String}.                                                                                      
-     * @return The {@link Packet} to allow for chained writes.                                                         
-     */                                                                                                                
-    public Packet putString(String s, Charset charset, ByteOrder order)                                                {
-        var bytes = s.getBytes(charset)                                                                                ;
-        putShort(bytes.length, order)                                                                                  ;
-        putBytes(order, bytes)                                                                                         ;
-        return this                                                                                                    ;}
-    /**                                                                                                                
-     * Prepends data to the front of the {@link Packet}.                                                               
-     * <br><br>                                                                                                        
-     * This is primarily used for headers, such as when one or more of the headers depend on the size                  
-     * of the data contained within the {@link Packet} itself.                                                         
-     *                                                                                                                 
-     * @param runnable The {@link Runnable} containing calls to add more data to this {@link Packet}.                  
-     * @return The {@link Packet} to allow for chained writes.                                                         
-     */                                                                                                                
-    public Packet prepend(Runnable runnable)                                                                           {
-        prepend = true                                                                                                 ;
-        runnable.run()                                                                                                 ;
-        prepend = false                                                                                                ;
-        return this                                                                                                    ;}
-    /**                                                                                                                
-     * Queues this {@link Packet} to a single {@link Client}.                                                          
-     * <br><br>                                                                                                        
-     * The {@link Client} will not receive this {@link Packet} until {@link Client#flush()} is called.                 
-     *                                                                                                                 
-     * @param <T> A {@link Client} or any of its children.                                                             
-     * @param client The {@link Client} to queue this {@link Packet} to.                                               
-     */                                                                                                                
-    public final <T extends Client> void write(T client)                                                               {
-        if (size > client.getBufferSize())                                                                             {
-            throw new IllegalStateException("Packet is too large (Size: " + size + ") for client buffer size" +        
-                    " (Limit: " + client.getBufferSize() + ")")                                                        ;}
-        client.getOutgoingPackets().offer(this)                                                                        ;}
-    /**                                                                                                                
-     * Queues this {@link Packet} to one (or more) {@link Client}(s).                                                  
-     * <br><br>                                                                                                        
-     * No {@link Client} will receive this {@link Packet} until {@link Client#flush()} is called for that respective   
-     * {@link Client}.                                                                                                 
-     *                                                                                                                 
-     * @param <T> A {@link Client} or any of its children.                                                             
-     * @param clients A variable amount of {@link Client}s.                                                            
-     */                                                                                                                
-    @SafeVarargs                                                                                                       
-    public final <T extends Client> void write(T... clients)                                                           {
-        if (clients.length == 0)                                                                                       {
-            throw new IllegalArgumentException("You must send this packet to at least one client!")                    ;}
-        for (Client client : clients)                                                                                  {
-            write(client)                                                                                              ;}}
-    /**                                                                                                                
-     * Queues this {@link Packet} to one (or more) {@link Client}(s).                                                  
-     * <br><br>                                                                                                        
-     * No {@link Client} will receive this {@link Packet} until {@link Client#flush()} is called for that respective   
-     * {@link Client}.                                                                                                 
-     *                                                                                                                 
-     * @param clients A {@link Collection} of {@link Client}s.                                                         
-     */                                                                                                                
-    public final void write(Collection<? extends Client> clients)                                                      {
-        if (clients.isEmpty())                                                                                         {
-            throw new IllegalArgumentException("You must send this packet to at least one client!")                    ;}
-        clients.forEach(this::write)                                                                                   ;}
-    /**                                                                                                                
-     * Queues this {@link Packet} to a single {@link Client} and calls {@link Client#flush()}, flushing all            
-     * previously-queued packets as well.                                                                              
-     *                                                                                                                 
-     * @param <T> A {@link Client} or any of its children.                                                             
-     * @param client The {@link Client} to queue (and flush) this {@link Packet} to.                                   
-     */                                                                                                                
-    public final <T extends Client> void writeAndFlush(T client)                                                       {
-        if (size > client.getBufferSize())                                                                             {
-            throw new IllegalStateException("Packet is too large (Size: " + size + ") for client buffer size" +        
-                    " (Limit: " + client.getBufferSize() + ")")                                                        ;}
-        client.getOutgoingPackets().offer(this)                                                                        ;
-        client.flush()                                                                                                 ;}
-    /**                                                                                                                
-     * Queues this {@link Packet} to one or more {@link Client}s and calls {@link Client#flush()},                     
-     * flushing all previously-queued packets as well.                                                                 
-     *                                                                                                                 
-     * @param <T> A {@link Client} or any of its children.                                                             
-     * @param clients A variable amount of {@link Client}s.                                                            
-     */                                                                                                                
-    @SafeVarargs                                                                                                       
-    public final <T extends Client> void writeAndFlush(T... clients)                                                   {
-        if (clients.length == 0)                                                                                       {
-            throw new IllegalArgumentException("You must send this packet to at least one client!")                    ;}
-        for (Client client : clients)                                                                                  {
-            writeAndFlush(client)                                                                                      ;}}
-    /**                                                                                                                
-     * Queues this {@link Packet} to one or more {@link Client}s and calls {@link Client#flush()},                     
-     * flushing all previously-queued packets as well.                                                                 
-     *                                                                                                                 
-     * @param clients A {@link Collection} of {@link Client}s.                                                         
-     */                                                                                                                
-    public final void writeAndFlush(Collection<? extends Client> clients)                                              {
-        if (clients.isEmpty())                                                                                         {
-            throw new IllegalArgumentException("You must send this packet to at least one client!")                    ;}
-        clients.forEach(this::writeAndFlush)                                                                           ;}
-    /**                                                                                                                
-     * Gets the size of this {@link Packet}'s payload in {@code byte}s.                                                
-     *                                                                                                                 
-     * @return The current size of this {@link Packet} in {@code byte}s.                                               
-     */                                                                                                                
-    public int getSize()                                                                                               {
-        return size                                                                                                    ;}
-    /**                                                                                                                
-     * Gets the backing {@link Deque} of this {@link Packet}.                                                          
-     *                                                                                                                 
-     * @return A {@link Deque}.                                                                                        
-     */                                                                                                                
-    public Deque<Consumer<ByteBuffer>> getQueue()                                                                      {
-        return queue                                                                                                   ;}}
-=======
 /*
  * MIT License
  *
@@ -844,5 +455,4 @@
         return queue;
     }
 
-}
->>>>>>> 212184a8
+}