<<<<<<< HEAD
package simplenet.utility                                             ;
import java.util.Objects                                              ;
/**                                                                   
 * A class that acts as an {@code int}-{@link T} tuple.               
 *                                                                    
 * @author Jacob G.                                                   
 * @version January 12, 2019                                          
 */                                                                   
public final class IntPair<T>                                         {
    /**                                                               
     * The key of this {@link IntPair}.                               
     */                                                               
    public int key                                                    ;
    /**                                                               
     * The value of this {@link IntPair}.                             
     */                                                               
    public T value                                                    ;
    /**                                                               
=======
/*
 * MIT License
 *
 * Copyright (c) 2019 Jacob Glickman
 *
 * Permission is hereby granted, free of charge, to any person obtaining a copy
 * of this software and associated documentation files (the "Software"), to deal
 * in the Software without restriction, including without limitation the rights
 * to use, copy, modify, merge, publish, distribute, sublicense, and/or sell
 * copies of the Software, and to permit persons to whom the Software is
 * furnished to do so, subject to the following conditions:
 *
 * The above copyright notice and this permission notice shall be included in all
 * copies or substantial portions of the Software.
 *
 * THE SOFTWARE IS PROVIDED "AS IS", WITHOUT WARRANTY OF ANY KIND, EXPRESS OR
 * IMPLIED, INCLUDING BUT NOT LIMITED TO THE WARRANTIES OF MERCHANTABILITY,
 * FITNESS FOR A PARTICULAR PURPOSE AND NONINFRINGEMENT. IN NO EVENT SHALL THE
 * AUTHORS OR COPYRIGHT HOLDERS BE LIABLE FOR ANY CLAIM, DAMAGES OR OTHER
 * LIABILITY, WHETHER IN AN ACTION OF CONTRACT, TORT OR OTHERWISE, ARISING FROM,
 * OUT OF OR IN CONNECTION WITH THE SOFTWARE OR THE USE OR OTHER DEALINGS IN THE
 * SOFTWARE.
 */
package simplenet.utility;

import java.util.Objects;

/**
 * A class that acts as an {@code int}-{@link T} tuple.
 * <br><br>
 * This class is for internal use, but was made visible to prevent packaging conflicts.
 *
 * @author Jacob G.
 * @version January 12, 2019
 */
public final class IntPair<T> {
    
    /**
     * The key of this {@link IntPair}.
     */
    public int key;
    
    /**
     * The value of this {@link IntPair}.
     */
    public T value;
    
    /**
>>>>>>> 212184a8
     * Creates a new {@link IntPair} with the specified key and value.
     *                                                                
     * @param key   the key.                                          
     * @param value the value.                                        
     */                                                               
    public IntPair(int key, T value)                                  {
        this.key = key                                                ;
        this.value = value                                            ;}
    @Override                                                         
    public boolean equals(Object o)                                   {
        if (!(o instanceof IntPair<?>))                               {
            return false                                              ;}
        var pair = (IntPair<?>) o                                     ;
        return key == pair.key && Objects.equals(value, pair.value)   ;}
    @Override                                                         
    public int hashCode()                                             {
        return Objects.hash(key, value)                               ;}
    @Override                                                         
    public String toString()                                          {
        return "IntPair[key: " + key + ", value: " + value + "]"      ;}}<|MERGE_RESOLUTION|>--- conflicted
+++ resolved
@@ -1,23 +1,3 @@
-<<<<<<< HEAD
-package simplenet.utility                                             ;
-import java.util.Objects                                              ;
-/**                                                                   
- * A class that acts as an {@code int}-{@link T} tuple.               
- *                                                                    
- * @author Jacob G.                                                   
- * @version January 12, 2019                                          
- */                                                                   
-public final class IntPair<T>                                         {
-    /**                                                               
-     * The key of this {@link IntPair}.                               
-     */                                                               
-    public int key                                                    ;
-    /**                                                               
-     * The value of this {@link IntPair}.                             
-     */                                                               
-    public T value                                                    ;
-    /**                                                               
-=======
 /*
  * MIT License
  *
@@ -66,24 +46,35 @@
     public T value;
     
     /**
->>>>>>> 212184a8
      * Creates a new {@link IntPair} with the specified key and value.
-     *                                                                
-     * @param key   the key.                                          
-     * @param value the value.                                        
-     */                                                               
-    public IntPair(int key, T value)                                  {
-        this.key = key                                                ;
-        this.value = value                                            ;}
-    @Override                                                         
-    public boolean equals(Object o)                                   {
-        if (!(o instanceof IntPair<?>))                               {
-            return false                                              ;}
-        var pair = (IntPair<?>) o                                     ;
-        return key == pair.key && Objects.equals(value, pair.value)   ;}
-    @Override                                                         
-    public int hashCode()                                             {
-        return Objects.hash(key, value)                               ;}
-    @Override                                                         
-    public String toString()                                          {
-        return "IntPair[key: " + key + ", value: " + value + "]"      ;}}+     *
+     * @param key   the key.
+     * @param value the value.
+     */
+    public IntPair(int key, T value) {
+        this.key = key;
+        this.value = value;
+    }
+    
+    @Override
+    public boolean equals(Object o) {
+        if (!(o instanceof IntPair<?>)) {
+            return false;
+        }
+        
+        var pair = (IntPair<?>) o;
+        
+        return key == pair.key && Objects.equals(value, pair.value);
+    }
+    
+    @Override
+    public int hashCode() {
+        return Objects.hash(key, value);
+    }
+    
+    @Override
+    public String toString() {
+        return "IntPair[key: " + key + ", value: " + value + "]";
+    }
+    
+}