<<<<<<< HEAD
package simplenet.utility.data                                                                                       ;
import java.util.concurrent.CompletableFuture                                                                        ;
import java.util.function.Consumer                                                                                   ;
import simplenet.utility.exposed.ByteConsumer                                                                        ;
/**                                                                                                                  
 * An interface that defines the methods required to read {@code byte}s over a network with SimpleNet.               
 *                                                                                                                   
 * @author Jacob G.                                                                                                  
 * @version January 21, 2019                                                                                         
 */                                                                                                                  
public interface ByteReader extends DataReader                                                                       {
    /**                                                                                                              
     * Reads a {@code byte} from the network, but blocks the executing thread unlike {@link #readByte(ByteConsumer)}.
     *                                                                                                               
     * @return A {@code byte}.                                                                                       
     */                                                                                                              
    default byte readByte()                                                                                          {
        var future = new CompletableFuture<Byte>()                                                                   ;
        readByte(future::complete)                                                                                   ;
        return read(future)                                                                                          ;}
    /**                                                                                                              
     * Requests a single {@code byte} and accepts a {@link ByteConsumer} with the {@code byte} when it is received.  
     *                                                                                                               
     * @param consumer Holds the operations that should be performed once the {@code byte} is received.              
     */                                                                                                              
    default void readByte(ByteConsumer consumer)                                                                     {
        read(Byte.BYTES, buffer -> consumer.accept(buffer.get()))                                                    ;}
    /**                                                                                                              
     * Calls {@link #readByte(ByteConsumer)}; however, once finished, {@link #readByte(ByteConsumer)} is called once 
     * again with the same consumer; this method loops indefinitely, whereas {@link #readByte(ByteConsumer)}         
     * completes after a single iteration.                                                                           
     *                                                                                                               
     * @param consumer Holds the operations that should be performed once the {@code byte} is received.              
     */                                                                                                              
    default void readByteAlways(ByteConsumer consumer)                                                               {
        readAlways(Byte.BYTES, buffer -> consumer.accept(buffer.get()))                                              ;}
    /**                                                                                                              
     * Requests a {@code byte[]} of length {@code n} and accepts a {@link Consumer} when all of the {@code byte}s are
     * received.                                                                                                     
     *                                                                                                               
     * @param n        The amount of {@code byte}s requested.                                                        
     * @param consumer Holds the operations that should be performed once the {@code n} {@code byte}s are received.  
     */                                                                                                              
    default void readBytes(int n, Consumer<byte[]> consumer)                                                         {
        read(n, buffer ->                                                                                            {
            var b = new byte[n]                                                                                      ;
            buffer.get(b)                                                                                            ;
            consumer.accept(b)                                                                                       ;}
         )                                                                                                           ;}
    /**                                                                                                              
     * Calls {@link #readBytes(int, Consumer)}; however, once finished, {@link #readBytes(int, Consumer)} is called  
     * once again with the same parameter; this loops indefinitely, whereas {@link #readBytes(int, Consumer)}        
     * completes after a single iteration.                                                                           
     *                                                                                                               
     * @param n        The amount of {@code byte}s requested.                                                        
     * @param consumer Holds the operations that should be performed once the {@code n} {@code byte}s are received.  
     */                                                                                                              
    default void readBytesAlways(int n, Consumer<byte[]> consumer)                                                   {
        readAlways(n, buffer ->                                                                                      {
            var b = new byte[n]                                                                                      ;
            buffer.get(b)                                                                                            ;
            consumer.accept(b)                                                                                       ;}
         )                                                                                                           ;}}
=======
/*
 * MIT License
 *
 * Copyright (c) 2019 Jacob Glickman
 *
 * Permission is hereby granted, free of charge, to any person obtaining a copy
 * of this software and associated documentation files (the "Software"), to deal
 * in the Software without restriction, including without limitation the rights
 * to use, copy, modify, merge, publish, distribute, sublicense, and/or sell
 * copies of the Software, and to permit persons to whom the Software is
 * furnished to do so, subject to the following conditions:
 *
 * The above copyright notice and this permission notice shall be included in all
 * copies or substantial portions of the Software.
 *
 * THE SOFTWARE IS PROVIDED "AS IS", WITHOUT WARRANTY OF ANY KIND, EXPRESS OR
 * IMPLIED, INCLUDING BUT NOT LIMITED TO THE WARRANTIES OF MERCHANTABILITY,
 * FITNESS FOR A PARTICULAR PURPOSE AND NONINFRINGEMENT. IN NO EVENT SHALL THE
 * AUTHORS OR COPYRIGHT HOLDERS BE LIABLE FOR ANY CLAIM, DAMAGES OR OTHER
 * LIABILITY, WHETHER IN AN ACTION OF CONTRACT, TORT OR OTHERWISE, ARISING FROM,
 * OUT OF OR IN CONNECTION WITH THE SOFTWARE OR THE USE OR OTHER DEALINGS IN THE
 * SOFTWARE.
 */
package simplenet.utility.data;

import java.nio.ByteBuffer;
import java.nio.ByteOrder;
import java.util.concurrent.CompletableFuture;
import java.util.function.Consumer;
import simplenet.utility.exposed.ByteConsumer;

/**
 * An interface that defines the methods required to read {@code byte}s over a network with SimpleNet.
 *
 * @author Jacob G.
 * @version January 21, 2019
 */
public interface ByteReader extends DataReader {
    
    /**
     * Reads a {@code byte} from the network, but blocks the executing thread unlike {@link #readByte(ByteConsumer)}.
     *
     * @return A {@code byte}.
     * @throws IllegalStateException if this method is called inside of a non-blocking callback.
     */
    default byte readByte() throws IllegalStateException {
        blockingInsideCallback();
        var future = new CompletableFuture<Byte>();
        readByte(future::complete);
        return read(future);
    }
    
    /**
     * Requests a single {@code byte} and accepts a {@link ByteConsumer} with the {@code byte} when it is received.
     *
     * @param consumer Holds the operations that should be performed once the {@code byte} is received.
     */
    default void readByte(ByteConsumer consumer) {
        read(Byte.BYTES, buffer -> consumer.accept(buffer.get()), ByteOrder.BIG_ENDIAN);
    }
    
    /**
     * Calls {@link #readByte(ByteConsumer)}; however, once finished, {@link #readByte(ByteConsumer)} is called once
     * again with the same consumer; this method loops indefinitely, whereas {@link #readByte(ByteConsumer)}
     * completes after a single iteration.
     *
     * @param consumer Holds the operations that should be performed once the {@code byte} is received.
     */
    default void readByteAlways(ByteConsumer consumer) {
        readAlways(Byte.BYTES, buffer -> consumer.accept(buffer.get()), ByteOrder.BIG_ENDIAN);
    }
    
    /**
     * Requests a {@code byte[]} of length {@code n} and accepts a {@link Consumer} when all of the {@code byte}s are
     * received.
     *
     * @param n        The amount of {@code byte}s requested.
     * @param consumer Holds the operations that should be performed once the {@code n} {@code byte}s are received.
     */
    default void readBytes(int n, Consumer<byte[]> consumer) {
        read(Byte.BYTES * n, buffer -> processBytes(buffer, n, consumer), ByteOrder.BIG_ENDIAN);
    }
    
    /**
     * Calls {@link #readBytes(int, Consumer)}; however, once finished, {@link #readBytes(int, Consumer)} is called
     * once again with the same parameter; this loops indefinitely, whereas {@link #readBytes(int, Consumer)}
     * completes after a single iteration.
     *
     * @param n        The amount of {@code byte}s requested.
     * @param consumer Holds the operations that should be performed once the {@code n} {@code byte}s are received.
     */
    default void readBytesAlways(int n, Consumer<byte[]> consumer) {
        readAlways(Byte.BYTES * n, buffer -> processBytes(buffer, n, consumer), ByteOrder.BIG_ENDIAN);
    }
    
    /**
     * A helper method to eliminate duplicate code.
     *
     * @param buffer     The {@link ByteBuffer} that contains the bytes needed.
     * @param n          The amount of bytes requested.
     * @param consumer   Holds the operations that should be performed once the {@code n} bytes are received.
     */
    private void processBytes(ByteBuffer buffer, int n, Consumer<byte[]> consumer) {
        var b = new byte[n];
        buffer.get(b);
        consumer.accept(b);
    }
    
}
>>>>>>> 212184a8
<|MERGE_RESOLUTION|>--- conflicted
+++ resolved
@@ -1,68 +1,3 @@
-<<<<<<< HEAD
-package simplenet.utility.data                                                                                       ;
-import java.util.concurrent.CompletableFuture                                                                        ;
-import java.util.function.Consumer                                                                                   ;
-import simplenet.utility.exposed.ByteConsumer                                                                        ;
-/**                                                                                                                  
- * An interface that defines the methods required to read {@code byte}s over a network with SimpleNet.               
- *                                                                                                                   
- * @author Jacob G.                                                                                                  
- * @version January 21, 2019                                                                                         
- */                                                                                                                  
-public interface ByteReader extends DataReader                                                                       {
-    /**                                                                                                              
-     * Reads a {@code byte} from the network, but blocks the executing thread unlike {@link #readByte(ByteConsumer)}.
-     *                                                                                                               
-     * @return A {@code byte}.                                                                                       
-     */                                                                                                              
-    default byte readByte()                                                                                          {
-        var future = new CompletableFuture<Byte>()                                                                   ;
-        readByte(future::complete)                                                                                   ;
-        return read(future)                                                                                          ;}
-    /**                                                                                                              
-     * Requests a single {@code byte} and accepts a {@link ByteConsumer} with the {@code byte} when it is received.  
-     *                                                                                                               
-     * @param consumer Holds the operations that should be performed once the {@code byte} is received.              
-     */                                                                                                              
-    default void readByte(ByteConsumer consumer)                                                                     {
-        read(Byte.BYTES, buffer -> consumer.accept(buffer.get()))                                                    ;}
-    /**                                                                                                              
-     * Calls {@link #readByte(ByteConsumer)}; however, once finished, {@link #readByte(ByteConsumer)} is called once 
-     * again with the same consumer; this method loops indefinitely, whereas {@link #readByte(ByteConsumer)}         
-     * completes after a single iteration.                                                                           
-     *                                                                                                               
-     * @param consumer Holds the operations that should be performed once the {@code byte} is received.              
-     */                                                                                                              
-    default void readByteAlways(ByteConsumer consumer)                                                               {
-        readAlways(Byte.BYTES, buffer -> consumer.accept(buffer.get()))                                              ;}
-    /**                                                                                                              
-     * Requests a {@code byte[]} of length {@code n} and accepts a {@link Consumer} when all of the {@code byte}s are
-     * received.                                                                                                     
-     *                                                                                                               
-     * @param n        The amount of {@code byte}s requested.                                                        
-     * @param consumer Holds the operations that should be performed once the {@code n} {@code byte}s are received.  
-     */                                                                                                              
-    default void readBytes(int n, Consumer<byte[]> consumer)                                                         {
-        read(n, buffer ->                                                                                            {
-            var b = new byte[n]                                                                                      ;
-            buffer.get(b)                                                                                            ;
-            consumer.accept(b)                                                                                       ;}
-         )                                                                                                           ;}
-    /**                                                                                                              
-     * Calls {@link #readBytes(int, Consumer)}; however, once finished, {@link #readBytes(int, Consumer)} is called  
-     * once again with the same parameter; this loops indefinitely, whereas {@link #readBytes(int, Consumer)}        
-     * completes after a single iteration.                                                                           
-     *                                                                                                               
-     * @param n        The amount of {@code byte}s requested.                                                        
-     * @param consumer Holds the operations that should be performed once the {@code n} {@code byte}s are received.  
-     */                                                                                                              
-    default void readBytesAlways(int n, Consumer<byte[]> consumer)                                                   {
-        readAlways(n, buffer ->                                                                                      {
-            var b = new byte[n]                                                                                      ;
-            buffer.get(b)                                                                                            ;
-            consumer.accept(b)                                                                                       ;}
-         )                                                                                                           ;}}
-=======
 /*
  * MIT License
  *
@@ -171,5 +106,4 @@
         consumer.accept(b);
     }
     
-}
->>>>>>> 212184a8
+}