--- conflicted
+++ resolved
@@ -1,78 +1,3 @@
-<<<<<<< HEAD
-package simplenet.utility.data                                                                                        ;
-import java.nio.ByteBuffer                                                                                            ;
-import java.util.concurrent.CompletableFuture                                                                         ;
-import java.util.function.Consumer                                                                                    ;
-import simplenet.utility.exposed.BooleanConsumer                                                                      ;
-/**                                                                                                                   
- * An interface that defines the methods required to read {@code boolean}s over a network with SimpleNet.             
- * <br><br>                                                                                                           
- * The {@code boolean}s are sent over the network as {@code byte}s with a value of {@code 1} for {@code true} and a   
- * value of {@code 0} for {@code false}.                                                                              
- *                                                                                                                    
- * @author Jacob G.                                                                                                   
- * @version January 21, 2019                                                                                          
- */                                                                                                                   
-public interface BooleanReader extends DataReader                                                                     {
-    /**                                                                                                               
-     * Reads a {@code boolean} from the network, but blocks the executing thread unlike                               
-     * {@link #readBoolean(BooleanConsumer)}.                                                                         
-     *                                                                                                                
-     * @return A {@code boolean}.                                                                                     
-     */                                                                                                               
-    default boolean readBoolean()                                                                                     {
-        var future = new CompletableFuture<Boolean>()                                                                 ;
-        readBoolean(future::complete)                                                                                 ;
-        return read(future)                                                                                           ;}
-    /**                                                                                                               
-     * Requests a single {@code boolean}, and accepts a {@link BooleanConsumer} with the {@code boolean} when it is   
-     * received.                                                                                                      
-     *                                                                                                                
-     * @param consumer Holds the operations that should be performed once the {@code boolean} is received.            
-     */                                                                                                               
-    default void readBoolean(BooleanConsumer consumer)                                                                {
-        read(Byte.BYTES, buffer -> consumer.accept(buffer.get() == 1))                                                ;}
-    /**                                                                                                               
-     * Calls {@link #readBoolean(BooleanConsumer)}; however, once finished, {@link #readBoolean(BooleanConsumer)} is  
-     * called once again with the same consumer; this method loops indefinitely, whereas                              
-     * {@link #readBoolean(BooleanConsumer)} completes after a single iteration.                                      
-     *                                                                                                                
-     * @param consumer Holds the operations that should be performed once the {@code boolean} is received.            
-     */                                                                                                               
-    default void readBooleanAlways(BooleanConsumer consumer)                                                          {
-        readAlways(Byte.BYTES, buffer -> consumer.accept(buffer.get() == 1))                                          ;}
-    /**                                                                                                               
-     * Requests a {@code boolean[]} of length {@code n} and accepts a {@link Consumer} when all of the                
-     * {@code boolean}s are received.                                                                                 
-     *                                                                                                                
-     * @param n        The amount of {@code boolean}s requested.                                                      
-     * @param consumer Holds the operations that should be performed once the {@code n} {@code boolean}s are received.
-     */                                                                                                               
-    default void readBooleans(int n, Consumer<boolean[]> consumer)                                                    {
-        read(n, buffer -> processBooleans(buffer, n, consumer))                                                       ;}
-    /**                                                                                                               
-     * Calls {@link #readBooleans(int, Consumer)}; however, once finished, {@link #readBooleans(int, Consumer)} is    
-     * called once again with the same parameter; this loops indefinitely, whereas                                    
-     * {@link #readBooleans(int, Consumer)} completes after a single iteration.                                       
-     *                                                                                                                
-     * @param n        The amount of {@code boolean}s requested.                                                      
-     * @param consumer Holds the operations that should be performed once the {@code n} {@code boolean}s are received.
-     */                                                                                                               
-    default void readBooleansAlways(int n, Consumer<boolean[]> consumer)                                              {
-        readAlways(n, buffer -> processBooleans(buffer, n, consumer))                                                 ;}
-    /**                                                                                                               
-     * A helper method to eliminate duplicate code.                                                                   
-     *                                                                                                                
-     * @param buffer   The {@link ByteBuffer} that contains the {@code byte}s needed to map to {@code boolean}s.      
-     * @param n        The amount of {@code boolean}s requested.                                                      
-     * @param consumer Holds the operations that should be performed once the {@code n} {@code boolean}s are received.
-     */                                                                                                               
-    private void processBooleans(ByteBuffer buffer, int n, Consumer<boolean[]> consumer)                              {
-        var b = new boolean[n]                                                                                        ;
-        for (int i = 0; i < n; i++)                                                                                   {
-            b[i] = buffer.get() == 1                                                                                  ;}
-        consumer.accept(b)                                                                                            ;}}
-=======
 /*
  * MIT License
  *
@@ -192,5 +117,4 @@
         consumer.accept(b);
     }
     
-}
->>>>>>> 212184a8
+}