--- conflicted
+++ resolved
@@ -1,117 +1,3 @@
-<<<<<<< HEAD
-package simplenet.utility.data                                                                                        ;
-import java.nio.ByteOrder                                                                                             ;
-import java.util.concurrent.CompletableFuture                                                                         ;
-import java.util.function.Consumer                                                                                    ;
-import java.util.function.IntConsumer                                                                                 ;
-/**                                                                                                                   
- * An interface that defines the methods required to read {@code int}s over a network with SimpleNet.                 
- *                                                                                                                    
- * @author Jacob G.                                                                                                   
- * @version January 21, 2019                                                                                          
- */                                                                                                                   
-public interface IntReader extends DataReader                                                                         {
-    /**                                                                                                               
-     * Reads an {@code int} with {@link ByteOrder#BIG_ENDIAN} order from the network, but blocks the executing thread 
-     * unlike {@link #readInt(IntConsumer)}.                                                                          
-     *                                                                                                                
-     * @return An {@code int}.                                                                                        
-     * @see #readInt(ByteOrder)                                                                                       
-     */                                                                                                               
-    default int readInt()                                                                                             {
-        return readInt(ByteOrder.BIG_ENDIAN)                                                                          ;}
-    /**                                                                                                               
-     * Reads an {@code int} with the specified {@link ByteOrder} from the network, but blocks the executing thread    
-     * unlike {@link #readInt(IntConsumer)}.                                                                          
-     *                                                                                                                
-     * @return An {@code int}.                                                                                        
-     */                                                                                                               
-    default int readInt(ByteOrder order)                                                                              {
-        var future = new CompletableFuture<Integer>()                                                                 ;
-        readInt(future::complete, order)                                                                              ;
-        return read(future)                                                                                           ;}
-    /**                                                                                                               
-     * Calls {@link #readInt(IntConsumer, ByteOrder)} with {@link ByteOrder#BIG_ENDIAN} as the {@code order}.         
-     *                                                                                                                
-     * @param consumer Holds the operations that should be performed once the {@code int} is received.                
-     * @see #readInt(IntConsumer, ByteOrder)                                                                          
-     */                                                                                                               
-    default void readInt(IntConsumer consumer)                                                                        {
-        readInt(consumer, ByteOrder.BIG_ENDIAN)                                                                       ;}
-    /**                                                                                                               
-     * Requests a single {@code int}, with the specified {@link ByteOrder}, and accepts a {@link IntConsumer} with    
-     * the {@code int} when it is received.                                                                           
-     *                                                                                                                
-     * @param consumer Holds the operations that should be performed once the {@code int} is received.                
-     * @param order    The byte order of the data being received.                                                     
-     */                                                                                                               
-    default void readInt(IntConsumer consumer, ByteOrder order)                                                       {
-        read(Integer.BYTES, buffer -> consumer.accept(buffer.getInt()), order)                                        ;}
-    /**                                                                                                               
-     * Calls {@link #readIntAlways(IntConsumer, ByteOrder)} with {@link ByteOrder#BIG_ENDIAN} as the {@code order}.   
-     *                                                                                                                
-     * @param consumer Holds the operations that should be performed once the {@code int} is received.                
-     * @see #readIntAlways(IntConsumer, ByteOrder)                                                                    
-     */                                                                                                               
-    default void readIntAlways(IntConsumer consumer)                                                                  {
-        readIntAlways(consumer, ByteOrder.BIG_ENDIAN)                                                                 ;}
-    /**                                                                                                               
-     * Calls {@link #readInt(IntConsumer, ByteOrder)}; however, once finished,                                        
-     * {@link #readInt(IntConsumer, ByteOrder)} is called once again with the same consumer; this method loops        
-     * indefinitely, whereas {@link #readInt(IntConsumer, ByteOrder)} completes after a single iteration.             
-     *                                                                                                                
-     * @param consumer Holds the operations that should be performed once the {@code int} is received.                
-     * @param order    The byte order of the data being received.                                                     
-     */                                                                                                               
-    default void readIntAlways(IntConsumer consumer, ByteOrder order)                                                 {
-        readAlways(Integer.BYTES, buffer -> consumer.accept(buffer.getInt()), order)                                  ;}
-    /**                                                                                                               
-     * Calls {@link #readInts(int, Consumer, ByteOrder)} with {@link ByteOrder#BIG_ENDIAN} as the {@code order}.      
-     *                                                                                                                
-     * @param n        The amount of {@code int}s requested.                                                          
-     * @param consumer Holds the operations that should be performed once the {@code n} {@code int}s are received.    
-     * @see #readInts(int, Consumer, ByteOrder)                                                                       
-     */                                                                                                               
-    default void readInts(int n, Consumer<int[]> consumer)                                                            {
-        readInts(n, consumer, ByteOrder.BIG_ENDIAN)                                                                   ;}
-    /**                                                                                                               
-     * Requests a {@code int[]} of length {@code n} in the specified {@link ByteOrder} and accepts a {@link Consumer} 
-     * when all of the {@code int}s are received.                                                                     
-     *                                                                                                                
-     * @param n        The amount of {@code int}s requested.                                                          
-     * @param consumer Holds the operations that should be performed once the {@code n} {@code int}s are received.    
-     * @param order    The byte order of the data being received.                                                     
-     */                                                                                                               
-    default void readInts(int n, Consumer<int[]> consumer, ByteOrder order)                                           {
-        read(n, buffer ->                                                                                             {
-            var i = new int[n]                                                                                        ;
-            buffer.asIntBuffer().get(i)                                                                               ;
-            consumer.accept(i)                                                                                        ;}
-         , order)                                                                                                     ;}
-    /**                                                                                                               
-     * Calls {@link #readIntsAlways(int, Consumer, ByteOrder)} with {@link ByteOrder#BIG_ENDIAN} as the {@code order}.
-     *                                                                                                                
-     * @param n        The amount of {@code int}s requested.                                                          
-     * @param consumer Holds the operations that should be performed once the {@code n} {@code int}s are received.    
-     */                                                                                                               
-    default void readIntsAlways(int n, Consumer<int[]> consumer)                                                      {
-        readIntsAlways(n, consumer, ByteOrder.BIG_ENDIAN)                                                             ;}
-    /**                                                                                                               
-     * Calls {@link #readInts(int, Consumer, ByteOrder)}; however, once finished,                                     
-     * {@link #readInts(int, Consumer, ByteOrder)} is called once again with the same parameter; this loops           
-     * indefinitely, whereas {@link #readInts(int, Consumer, ByteOrder)} completes after a single iteration.          
-     *                                                                                                                
-     * @param n        The amount of {@code int}s requested.                                                          
-     * @param consumer Holds the operations that should be performed once the {@code n} {@code int}s are received.    
-     * @param order    The byte order of the data being received.                                                     
-     */                                                                                                               
-    default void readIntsAlways(int n, Consumer<int[]> consumer, ByteOrder order)                                     {
-        readAlways(n, buffer ->                                                                                       {
-            var i = new int[n]                                                                                        ;
-            buffer.asIntBuffer().get(i)                                                                               ;
-            consumer.accept(i)                                                                                        ;}
-         , order)                                                                                                     ;}}
-=======
 /*
  * MIT License
  *
@@ -279,5 +165,4 @@
         consumer.accept(i);
     }
     
-}
->>>>>>> 212184a8
+}