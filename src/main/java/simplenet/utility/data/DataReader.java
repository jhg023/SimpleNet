<<<<<<< HEAD
package simplenet.utility.data                                                                                         ;
import java.nio.ByteBuffer                                                                                             ;
import java.nio.ByteOrder                                                                                              ;
import java.util.concurrent.CompletableFuture                                                                          ;
import java.util.function.Consumer                                                                                     ;
/**                                                                                                                    
 * An interface that defines the methods required to read data over a network with SimpleNet.                          
 *                                                                                                                     
 * @author Jacob G.                                                                                                    
 * @version January 21, 2019                                                                                           
 */                                                                                                                    
@FunctionalInterface                                                                                                   
public interface DataReader                                                                                            {
    /**                                                                                                                
     * A helper method to block until the {@link CompletableFuture} contains a value.                                  
     *                                                                                                                 
     * @param future The {@link CompletableFuture} to wait for.                                                        
     * @param <T>    The type of the {@link CompletableFuture} and the return type.                                    
     * @return The instance of {@code T} contained in the {@link CompletableFuture}.                                   
     */                                                                                                                
    default <T> T read(CompletableFuture<T> future)                                                                    {
        return future.join()                                                                                           ;}
    /**                                                                                                                
     * Calls {@link #read(int, Consumer, ByteOrder)} with {@link ByteOrder#BIG_ENDIAN} as the {@code order}.           
     *                                                                                                                 
     * @param n        The amount of bytes requested.                                                                  
     * @param consumer Holds the operations that should be performed once the {@code n} bytes are received.            
     * @see #read(int, Consumer, ByteOrder)                                                                            
     */                                                                                                                
    default void read(int n, Consumer<ByteBuffer> consumer)                                                            {
        read(n, consumer, ByteOrder.BIG_ENDIAN)                                                                        ;}
    /**                                                                                                                
     * Requests {@code n} bytes and accepts a {@link Consumer} holding the {@code n} bytes (with the specified         
     * {@link ByteOrder}) in a {@link ByteBuffer} once received.                                                       
     * <br><br>                                                                                                        
     * If the amount of {@code byte}s requested already reside in the buffer, then this method may block to accept     
     * the {@link Consumer} with the {@code byte}s. Otherwise, it simply queues up a request for the {@code byte}s,    
     * which does not block.                                                                                           
     *                                                                                                                 
     * @param n        The amount of bytes requested.                                                                  
     * @param consumer Holds the operations that should be performed once the {@code n} bytes are received.            
     * @param order    The order of the bytes inside the {@link ByteBuffer}.                                           
     */                                                                                                                
    void read(int n, Consumer<ByteBuffer> consumer, ByteOrder order)                                                   ;
    /**                                                                                                                
     * Calls {@link #readAlways(int, Consumer, ByteOrder)} with {@link ByteOrder#BIG_ENDIAN} as the {@code order}.     
     *                                                                                                                 
     * @param n        The amount of bytes requested.                                                                  
     * @param consumer Holds the operations that should be performed once the {@code n} bytes are received.            
     * @see #readAlways(int, Consumer, ByteOrder)                                                                      
     */                                                                                                                
    default void readAlways(int n, Consumer<ByteBuffer> consumer)                                                      {
        readAlways(n, consumer, ByteOrder.BIG_ENDIAN)                                                                  ;}
    /**                                                                                                                
     * Calls {@link #read(int, Consumer, ByteOrder)}, however once finished, {@link #read(int, Consumer, ByteOrder)} is
     * called once again with the same parameters; this loops indefinitely, whereas                                    
     * {@link #read(int, Consumer, ByteOrder)} completes after a single iteration.                                     
     *                                                                                                                 
     * @param n        The amount of bytes requested.                                                                  
     * @param consumer Holds the operations that should be performed once the {@code n} bytes are received.            
     * @param order    The order of the bytes inside the {@link ByteBuffer}.                                           
     */                                                                                                                
    default void readAlways(int n, Consumer<ByteBuffer> consumer, ByteOrder order)                                     {
        read(n, new Consumer<>()                                                                                       {
            @Override                                                                                                  
            public void accept(ByteBuffer buffer)                                                                      {
                consumer.accept(buffer)                                                                                ;
                read(n, this, order)                                                                                   ;}}
         , order)                                                                                                      ;}}
=======
/*
 * MIT License
 *
 * Copyright (c) 2019 Jacob Glickman
 *
 * Permission is hereby granted, free of charge, to any person obtaining a copy
 * of this software and associated documentation files (the "Software"), to deal
 * in the Software without restriction, including without limitation the rights
 * to use, copy, modify, merge, publish, distribute, sublicense, and/or sell
 * copies of the Software, and to permit persons to whom the Software is
 * furnished to do so, subject to the following conditions:
 *
 * The above copyright notice and this permission notice shall be included in all
 * copies or substantial portions of the Software.
 *
 * THE SOFTWARE IS PROVIDED "AS IS", WITHOUT WARRANTY OF ANY KIND, EXPRESS OR
 * IMPLIED, INCLUDING BUT NOT LIMITED TO THE WARRANTIES OF MERCHANTABILITY,
 * FITNESS FOR A PARTICULAR PURPOSE AND NONINFRINGEMENT. IN NO EVENT SHALL THE
 * AUTHORS OR COPYRIGHT HOLDERS BE LIABLE FOR ANY CLAIM, DAMAGES OR OTHER
 * LIABILITY, WHETHER IN AN ACTION OF CONTRACT, TORT OR OTHERWISE, ARISING FROM,
 * OUT OF OR IN CONNECTION WITH THE SOFTWARE OR THE USE OR OTHER DEALINGS IN THE
 * SOFTWARE.
 */
package simplenet.utility.data;

import java.nio.ByteBuffer;
import java.nio.ByteOrder;
import java.util.concurrent.CompletableFuture;
import java.util.function.Consumer;
import javax.crypto.Cipher;

/**
 * An interface that defines the methods required to read data over a network with SimpleNet.
 *
 * @author Jacob G.
 * @version January 21, 2019
 */
@FunctionalInterface
public interface DataReader {
    
    /**
     * A helper method to block until the {@link CompletableFuture} contains a value.
     *
     * @param future The {@link CompletableFuture} to wait for.
     * @param <T>    The type of the {@link CompletableFuture} and the return type.
     * @return The instance of {@code T} contained in the {@link CompletableFuture}.
     */
    default <T> T read(CompletableFuture<T> future) {
        return future.join();
    }
    
    /**
     * Requests {@code n} bytes and accepts a {@link Consumer} with them (in a {@link ByteBuffer}) (with
     * {@link ByteOrder#BIG_ENDIAN} order) once received.
     * <br><br>
     * If the amount of bytes requested already reside in the buffer, then this method may block to accept the
     * {@link Consumer} with the bytes. Otherwise, it simply queues up a request for the bytes, which does not block.
     * <br><br>
     * If encryption is active with a {@link Cipher} that uses padding, then this method should <strong>not</strong> be
     * called directly, as each grouping of bytes ({@code byte}, {@code short}, {@code int}, etc.) is encrypted
     * separately and will most-likely not reflect the amount of bytes requested.
     *
     * @param n        The amount of bytes requested.
     * @param consumer Holds the operations that should be performed once the {@code n} bytes are received.
     */
    default void read(int n, Consumer<ByteBuffer> consumer) {
        read(n, consumer, ByteOrder.BIG_ENDIAN);
    }
    
    /**
     * Requests {@code n} bytes and accepts a {@link Consumer} with them (in a {@link ByteBuffer}) (with the
     * specified {@link ByteOrder}) once received.
     * <br><br>
     * If the amount of bytes requested already reside in the buffer, then this method may block to accept the
     * {@link Consumer} with the bytes. Otherwise, it simply queues up a request for the bytes, which does not block.
     * <br><br>
     * If encryption is active with a {@link Cipher} that uses padding, then this method should <strong>not</strong> be
     * called directly, as each grouping of bytes ({@code byte}, {@code short}, {@code int}, etc.) is encrypted
     * separately and will most-likely not reflect the amount of bytes requested.
     *
     * @param n        The amount of bytes requested.
     * @param consumer Holds the operations that should be performed once the {@code n} bytes are received.
     * @param order    The byte order of the data being received.
     */
    void read(int n, Consumer<ByteBuffer> consumer, ByteOrder order);
    
    /**
     * Calls {@link #read(int, Consumer, ByteOrder)}, however once finished, {@link #read(int, Consumer, ByteOrder)} is
     * called once again with the same parameters; this loops indefinitely, whereas
     * {@link #read(int, Consumer, ByteOrder)} completes after a single iteration.
     *
     * @param n        The amount of bytes requested.
     * @param consumer Holds the operations that should be performed once the {@code n} bytes are received.
     * @param order    The byte order of the data being received.
     */
    default void readAlways(int n, Consumer<ByteBuffer> consumer, ByteOrder order) {
        read(n, new Consumer<>() {
            @Override
            public void accept(ByteBuffer buffer) {
                consumer.accept(buffer);
                read(n, this, order);
            }
        }, order);
    }
    
    /**
     * Throws an {@link IllegalStateException} if this method is called from a {@link Thread} whose name begins with
     * {@code "SimpleNet"}.
     * <br><br>
     * This is primarily used to prevent blocking methods from being called within non-blocking callbacks (which
     * essentially deadlock the network thread).
     *
     * @throws IllegalStateException if called from a {@link Thread} whose name begins with {@code "SimpleNet"}.
     */
    default void blockingInsideCallback() throws IllegalStateException {
        if (Thread.currentThread().getName().startsWith("SimpleNet")) {
            throw new IllegalStateException("Blocking methods cannot be called from within callbacks!");
        }
    }
    
}
>>>>>>> 212184a8
<|MERGE_RESOLUTION|>--- conflicted
+++ resolved
@@ -1,74 +1,3 @@
-<<<<<<< HEAD
-package simplenet.utility.data                                                                                         ;
-import java.nio.ByteBuffer                                                                                             ;
-import java.nio.ByteOrder                                                                                              ;
-import java.util.concurrent.CompletableFuture                                                                          ;
-import java.util.function.Consumer                                                                                     ;
-/**                                                                                                                    
- * An interface that defines the methods required to read data over a network with SimpleNet.                          
- *                                                                                                                     
- * @author Jacob G.                                                                                                    
- * @version January 21, 2019                                                                                           
- */                                                                                                                    
-@FunctionalInterface                                                                                                   
-public interface DataReader                                                                                            {
-    /**                                                                                                                
-     * A helper method to block until the {@link CompletableFuture} contains a value.                                  
-     *                                                                                                                 
-     * @param future The {@link CompletableFuture} to wait for.                                                        
-     * @param <T>    The type of the {@link CompletableFuture} and the return type.                                    
-     * @return The instance of {@code T} contained in the {@link CompletableFuture}.                                   
-     */                                                                                                                
-    default <T> T read(CompletableFuture<T> future)                                                                    {
-        return future.join()                                                                                           ;}
-    /**                                                                                                                
-     * Calls {@link #read(int, Consumer, ByteOrder)} with {@link ByteOrder#BIG_ENDIAN} as the {@code order}.           
-     *                                                                                                                 
-     * @param n        The amount of bytes requested.                                                                  
-     * @param consumer Holds the operations that should be performed once the {@code n} bytes are received.            
-     * @see #read(int, Consumer, ByteOrder)                                                                            
-     */                                                                                                                
-    default void read(int n, Consumer<ByteBuffer> consumer)                                                            {
-        read(n, consumer, ByteOrder.BIG_ENDIAN)                                                                        ;}
-    /**                                                                                                                
-     * Requests {@code n} bytes and accepts a {@link Consumer} holding the {@code n} bytes (with the specified         
-     * {@link ByteOrder}) in a {@link ByteBuffer} once received.                                                       
-     * <br><br>                                                                                                        
-     * If the amount of {@code byte}s requested already reside in the buffer, then this method may block to accept     
-     * the {@link Consumer} with the {@code byte}s. Otherwise, it simply queues up a request for the {@code byte}s,    
-     * which does not block.                                                                                           
-     *                                                                                                                 
-     * @param n        The amount of bytes requested.                                                                  
-     * @param consumer Holds the operations that should be performed once the {@code n} bytes are received.            
-     * @param order    The order of the bytes inside the {@link ByteBuffer}.                                           
-     */                                                                                                                
-    void read(int n, Consumer<ByteBuffer> consumer, ByteOrder order)                                                   ;
-    /**                                                                                                                
-     * Calls {@link #readAlways(int, Consumer, ByteOrder)} with {@link ByteOrder#BIG_ENDIAN} as the {@code order}.     
-     *                                                                                                                 
-     * @param n        The amount of bytes requested.                                                                  
-     * @param consumer Holds the operations that should be performed once the {@code n} bytes are received.            
-     * @see #readAlways(int, Consumer, ByteOrder)                                                                      
-     */                                                                                                                
-    default void readAlways(int n, Consumer<ByteBuffer> consumer)                                                      {
-        readAlways(n, consumer, ByteOrder.BIG_ENDIAN)                                                                  ;}
-    /**                                                                                                                
-     * Calls {@link #read(int, Consumer, ByteOrder)}, however once finished, {@link #read(int, Consumer, ByteOrder)} is
-     * called once again with the same parameters; this loops indefinitely, whereas                                    
-     * {@link #read(int, Consumer, ByteOrder)} completes after a single iteration.                                     
-     *                                                                                                                 
-     * @param n        The amount of bytes requested.                                                                  
-     * @param consumer Holds the operations that should be performed once the {@code n} bytes are received.            
-     * @param order    The order of the bytes inside the {@link ByteBuffer}.                                           
-     */                                                                                                                
-    default void readAlways(int n, Consumer<ByteBuffer> consumer, ByteOrder order)                                     {
-        read(n, new Consumer<>()                                                                                       {
-            @Override                                                                                                  
-            public void accept(ByteBuffer buffer)                                                                      {
-                consumer.accept(buffer)                                                                                ;
-                read(n, this, order)                                                                                   ;}}
-         , order)                                                                                                      ;}}
-=======
 /*
  * MIT License
  *
@@ -189,5 +118,4 @@
         }
     }
     
-}
->>>>>>> 212184a8
+}