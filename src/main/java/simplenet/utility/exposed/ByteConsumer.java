--- conflicted
+++ resolved
@@ -1,31 +1,3 @@
-<<<<<<< HEAD
-package simplenet.utility.exposed                                                                                    ;
-import java.util.Objects                                                                                             ;
-import java.util.function.Consumer                                                                                   ;
-/**                                                                                                                  
- * Represents an operation that accepts a single {@code byte}-valued argument and returns no result. This is the     
- * primitive type specialization of {@link Consumer} for {@code byte}.                                               
- * <br><br>                                                                                                          
- * This is a functional interface whose functional method is {@link #accept(byte)}.                                  
- *                                                                                                                   
- * @see Consumer                                                                                                     
- */                                                                                                                  
-@FunctionalInterface                                                                                                 
-public interface ByteConsumer                                                                                        {
-    /**                                                                                                              
-     * Performs this operation on the given argument.                                                                
-     *                                                                                                               
-     * @param value the input argument                                                                               
-     */                                                                                                              
-    void accept(byte value)                                                                                          ;
-    /**                                                                                                              
-     * Returns a composed {@code ByteConsumer} that performs, in sequence, this operation followed by the {@code     
-     * after} operation. If performing either operation throws an exception, it is relayed to the caller of the      
-     * composed operation. If performing this operation throws an exception, the {@code after} operation will not be 
-     * performed.                                                                                                    
-     *                                                                                                               
-     * @param after the operation to perform after this operation                                                    
-=======
 /*
  * MIT License
  *
@@ -79,11 +51,13 @@
      * performed.
      *
      * @param after the operation to perform after this operation
->>>>>>> 212184a8
      * @return a composed {@code ByteConsumer} that performs in sequence this operation followed by the {@code after}
-     *         operation                                                                                             
-     * @throws NullPointerException if {@code after} is {@code null}                                                 
-     */                                                                                                              
-    default ByteConsumer andThen(ByteConsumer after)                                                                 {
-        Objects.requireNonNull(after)                                                                                ;
-        return (byte t) -> { accept(t); after.accept(t); }                                                           ;}}+     *         operation
+     * @throws NullPointerException if {@code after} is {@code null}
+     */
+    default ByteConsumer andThen(ByteConsumer after) {
+        Objects.requireNonNull(after);
+        return (byte t) -> { accept(t); after.accept(t); };
+    }
+
+}