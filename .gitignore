--- conflicted
+++ resolved
@@ -1,45 +1,4 @@
 # Covers JetBrains IDEs: IntelliJ, RubyMine, PhpStorm, AppCode, PyCharm, CLion, Android Studio and WebStorm
-<<<<<<< HEAD
-# Reference: https://intellij-support.jetbrains.com/hc/en-us/articles/206544839                            
-# User-specific stuff                                                                                      
-.idea/**/workspace.xml                                                                                     
-.idea/**/tasks.xml                                                                                         
-.idea/**/dictionaries                                                                                      
-.idea/**/shelf                                                                                             
-# Sensitive or high-churn files                                                                            
-.idea/**/dataSources/                                                                                      
-.idea/**/dataSources.ids                                                                                   
-.idea/**/dataSources.local.xml                                                                             
-.idea/**/sqlDataSources.xml                                                                                
-.idea/**/dynamic.xml                                                                                       
-.idea/**/uiDesigner.xml                                                                                    
-.idea/**/dbnavigator.xml                                                                                   
-# Gradle                                                                                                   
-.idea/**/gradle.xml                                                                                        
-.idea/**/libraries                                                                                         
-# CMake                                                                                                    
-cmake-build-debug/                                                                                         
-cmake-build-release/                                                                                       
-# Mongo Explorer plugin                                                                                    
-.idea/**/mongoSettings.xml                                                                                 
-# File-based project format                                                                                
-*.iws                                                                                                      
-# IntelliJ                                                                                                 
-out/                                                                                                       
-# mpeltonen/sbt-idea plugin                                                                                
-.idea_modules/                                                                                             
-# JIRA plugin                                                                                              
-atlassian-ide-plugin.xml                                                                                   
-# Cursive Clojure plugin                                                                                   
-.idea/replstate.xml                                                                                        
-# Crashlytics plugin (for Android Studio and IntelliJ)                                                     
-com_crashlytics_export_strings.xml                                                                         
-crashlytics.properties                                                                                     
-crashlytics-build.properties                                                                               
-fabric.properties                                                                                          
-# Editor-based Rest Client                                                                                 
-.idea/httpRequests                                                                                         
-=======
 # Reference: https://intellij-support.jetbrains.com/hc/en-us/articles/206544839
 
 # User-specific stuff
@@ -93,5 +52,4 @@
 fabric.properties
 
 # Editor-based Rest Client
-.idea/httpRequests
->>>>>>> 212184a8
+.idea/httpRequests